--- conflicted
+++ resolved
@@ -12,19 +12,17 @@
 - Refactor `BatchLogRecordProcessor` to simplify code and make the control flow more
   clear ([#4562](https://github.com/open-telemetry/opentelemetry-python/pull/4562/)
   and [#4535](https://github.com/open-telemetry/opentelemetry-python/pull/4535)).
-<<<<<<< HEAD
 - Update OTLP gRPC/HTTP exporters: the export timeout is now inclusive of all retries and backoffs,
-  and an unnecessary 32 second sleep that occurred after all retries had completed/failed was removed
+  and an unnecessary 32 second sleep that occurred after all retries had completed/failed was removed.
+  Update gRPC OTLP Exporters to use official gRPC retry policy config. The `RetryInfo` proto in the error
+  response will now be ignored, and server's should now use the gRPC supported header `grpc-retry-pushback-ms`.
   ([#4564](https://github.com/open-telemetry/opentelemetry-python/pull/4564)).
-
-=======
 - Remove log messages from `BatchLogRecordProcessor.emit`, this caused the program
   to crash at shutdown with a max recursion error ([#4586](https://github.com/open-telemetry/opentelemetry-python/pull/4586)).
 - Configurable max retry timeout for grpc exporter
   ([#4333](https://github.com/open-telemetry/opentelemetry-python/pull/4333))
 - opentelemetry-api: allow importlib-metadata 8.7.0
   ([#4593](https://github.com/open-telemetry/opentelemetry-python/pull/4593))
->>>>>>> b85775cf
 
 ## Version 1.33.0/0.54b0 (2025-05-09)
 
