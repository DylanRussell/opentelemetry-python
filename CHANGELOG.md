# Changelog

All notable changes to this project will be documented in this file.

The format is based on [Keep a Changelog](https://keepachangelog.com/en/1.0.0/),
and this project adheres to [Semantic Versioning](https://semver.org/spec/v2.0.0.html).

**Breaking changes ongoing**

> [!IMPORTANT]
> We are working on stabilizing the Log signal that would require making deprecations and breaking changes. We will try to reduce the releases that may require an update to your code, especially for instrumentations or for sdk developers.

## Unreleased

<<<<<<< HEAD
- Add new environment variables to the SDK `OTEL_PYTHON_EXPORTER_OTLP_{METRICS/TRACES/LOGS}_CREDENTIAL_PROVIDER` that can be used to
inject a `requests.Session` or `grpc.ChannelCredentials` object into OTLP exporters created during auto instrumentation [#4689](https://github.com/open-telemetry/opentelemetry-python/pull/4689).
=======
- Filter duplicate logs out of some internal `logger`'s logs on the export logs path that might otherwise endlessly log or cause a recursion depth exceeded issue in cases where logging itself results in an exception.
  ([#4695](https://github.com/open-telemetry/opentelemetry-python/pull/4695)).
- docs: linked the examples with their github source code location and added Prometheus example
  ([#4728](https://github.com/open-telemetry/opentelemetry-python/pull/4728))
>>>>>>> ade1058f

## Version 1.36.0/0.57b0 (2025-07-29)

- Add missing Prometheus exporter documentation
  ([#4485](https://github.com/open-telemetry/opentelemetry-python/pull/4485))
- Overwrite logging.config.fileConfig and logging.config.dictConfig to ensure
the OTLP `LogHandler` remains attached to the root logger. Fix a bug that
can cause a deadlock to occur over `logging._lock` in some cases ([#4636](https://github.com/open-telemetry/opentelemetry-python/pull/4636)).
- otlp-http-exporter: set default value for param `timeout_sec` in `_export` method
  ([#4691](https://github.com/open-telemetry/opentelemetry-python/pull/4691))

- Update OTLP gRPC/HTTP exporters: calling shutdown will now interrupt exporters that are sleeping
  before a retry attempt, and cause them to return failure immediately.
  Update BatchSpan/LogRecordProcessors: shutdown will now complete after 30 seconds of trying to finish
  exporting any buffered telemetry, instead of continuing to export until all telemetry was exported.
  ([#4638](https://github.com/open-telemetry/opentelemetry-python/pull/4638)).

## Version 1.35.0/0.56b0 (2025-07-11)

- Update OTLP proto to v1.7 [#4645](https://github.com/open-telemetry/opentelemetry-python/pull/4645).
- Add `event_name` as a top level field in the `LogRecord`. Events are now simply logs with the
`event_name` field set, the logs SDK should be used to emit events ([#4652](https://github.com/open-telemetry/opentelemetry-python/pull/4652)).
- Update OTLP gRPC/HTTP exporters: the export timeout is now inclusive of all retries and backoffs.
  A +/-20% jitter was added to all backoffs. A pointless 32 second sleep that occurred after all retries
  had completed/failed was removed.
  ([#4564](https://github.com/open-telemetry/opentelemetry-python/pull/4564)).
- Update ConsoleLogExporter.export to handle LogRecord's containing bytes type
  in the body ([#4614](https://github.com/open-telemetry/opentelemetry-python/pull/4614/)).
- opentelemetry-sdk: Fix invalid `type: ignore` that causes mypy to ignore the whole file
  ([#4618](https://github.com/open-telemetry/opentelemetry-python/pull/4618))
- Add `span_exporter` property back to `BatchSpanProcessor` class
  ([#4621](https://github.com/open-telemetry/opentelemetry-python/pull/4621))
- Fix license field in pyproject.toml files
  ([#4625](https://github.com/open-telemetry/opentelemetry-python/pull/4625))
- Update logger level to NOTSET in logs example
  ([#4637](https://github.com/open-telemetry/opentelemetry-python/pull/4637))
- Logging API accepts optional `context`; deprecates `trace_id`, `span_id`, `trace_flags`.
  ([#4597](https://github.com/open-telemetry/opentelemetry-python/pull/4597)) and
  ([#4668](https://github.com/open-telemetry/opentelemetry-python/pull/4668))
- sdk: use context instead of trace_id,span_id for initializing LogRecord
  ([#4653](https://github.com/open-telemetry/opentelemetry-python/pull/4653))
- Rename LogRecordProcessor.emit to on_emit
  ([#4648](https://github.com/open-telemetry/opentelemetry-python/pull/4648))
- Logging API hide std_to_otel function to convert python logging severity to otel severity
  ([#4649](https://github.com/open-telemetry/opentelemetry-python/pull/4649))
- proto: relax protobuf version requirement to support v6
  ([#4620](https://github.com/open-telemetry/opentelemetry-python/pull/4620))
- Bump semantic-conventions to 1.36.0
  ([#4669](https://github.com/open-telemetry/opentelemetry-python/pull/4669))
- Set expected User-Agent in HTTP headers for grpc OTLP exporter
  ([#4658](https://github.com/open-telemetry/opentelemetry-python/pull/4658))

## Version 1.34.0/0.55b0 (2025-06-04)

- typecheck: add sdk/resources and drop mypy
  ([#4578](https://github.com/open-telemetry/opentelemetry-python/pull/4578))
- Use PEP702 for marking deprecations
  ([#4522](https://github.com/open-telemetry/opentelemetry-python/pull/4522))
- Refactor `BatchLogRecordProcessor` and `BatchSpanProcessor` to simplify code
  and make the control flow more clear ([#4562](https://github.com/open-telemetry/opentelemetry-python/pull/4562/)
  [#4535](https://github.com/open-telemetry/opentelemetry-python/pull/4535), and
  [#4580](https://github.com/open-telemetry/opentelemetry-python/pull/4580)).
- Remove log messages from `BatchLogRecordProcessor.emit`, this caused the program
  to crash at shutdown with a max recursion error ([#4586](https://github.com/open-telemetry/opentelemetry-python/pull/4586)).
- Configurable max retry timeout for grpc exporter
  ([#4333](https://github.com/open-telemetry/opentelemetry-python/pull/4333))
- opentelemetry-api: allow importlib-metadata 8.7.0
  ([#4593](https://github.com/open-telemetry/opentelemetry-python/pull/4593))
- opentelemetry-test-utils: assert explicit bucket boundaries in histogram metrics
  ([#4595](https://github.com/open-telemetry/opentelemetry-python/pull/4595))
- Bump semantic conventions to 1.34.0
  ([#4599](https://github.com/open-telemetry/opentelemetry-python/pull/4599))
- Drop support for Python 3.8
  ([#4520](https://github.com/open-telemetry/opentelemetry-python/pull/4520))

## Version 1.33.0/0.54b0 (2025-05-09)

- Fix intermittent `Connection aborted` error when using otlp/http exporters
  ([#4477](https://github.com/open-telemetry/opentelemetry-python/pull/4477))
- opentelemetry-sdk: use stable code attributes: `code.function` -> `code.function.name`, `code.lineno` -> `code.line.number`, `code.filepath` -> `code.file.path`
  ([#4508](https://github.com/open-telemetry/opentelemetry-python/pull/4508))
- Fix serialization of extended attributes for logs signal
  ([#4342](https://github.com/open-telemetry/opentelemetry-python/pull/4342))
- Handle OTEL_PROPAGATORS contains None
  ([#4553](https://github.com/open-telemetry/opentelemetry-python/pull/4553))
- docs: updated and added to the metrics and log examples
  ([#4559](https://github.com/open-telemetry/opentelemetry-python/pull/4559))
- Bump semantic conventions to 1.33.0
  ([#4567](https://github.com/open-telemetry/opentelemetry-python/pull/4567))

## Version 1.32.0/0.53b0 (2025-04-10)

- Fix user agent in OTLP HTTP metrics exporter
  ([#4475](https://github.com/open-telemetry/opentelemetry-python/pull/4475))
- Improve performance of baggage operations
  ([#4466](https://github.com/open-telemetry/opentelemetry-python/pull/4466))
- sdk: remove duplicated constant definitions for `environment_variables`
  ([#4491](https://github.com/open-telemetry/opentelemetry-python/pull/4491))
- api: Revert record `BaseException` change in `trace_api.use_span()`
  ([#4494](https://github.com/open-telemetry/opentelemetry-python/pull/4494))
- Improve CI by cancelling stale runs and setting timeouts
  ([#4498](https://github.com/open-telemetry/opentelemetry-python/pull/4498))
- Patch logging.basicConfig so OTel logs don't cause console logs to disappear
  ([#4436](https://github.com/open-telemetry/opentelemetry-python/pull/4436))
- Bump semantic conventions to 1.32.0
  ([#4530](https://github.com/open-telemetry/opentelemetry-python/pull/4530))
- Fix ExplicitBucketHistogramAggregation to handle multiple explicit bucket boundaries advisories
  ([#4521](https://github.com/open-telemetry/opentelemetry-python/pull/4521))
- opentelemetry-sdk: Fix serialization of objects in log handler
  ([#4528](https://github.com/open-telemetry/opentelemetry-python/pull/4528))

## Version 1.31.0/0.52b0 (2025-03-12)

- semantic-conventions: Bump to 1.31.0
  ([#4471](https://github.com/open-telemetry/opentelemetry-python/pull/4471))
- Add type annotations to context's attach & detach
  ([#4346](https://github.com/open-telemetry/opentelemetry-python/pull/4346))
- Fix OTLP encoders missing instrumentation scope schema url and attributes
  ([#4359](https://github.com/open-telemetry/opentelemetry-python/pull/4359))
- prometheus-exporter: fix labels out of place for data points with different
  attribute sets
  ([#4413](https://github.com/open-telemetry/opentelemetry-python/pull/4413))
- Type indent parameter in to_json
  ([#4402](https://github.com/open-telemetry/opentelemetry-python/pull/4402))
- Tolerates exceptions when loading resource detectors via `OTEL_EXPERIMENTAL_RESOURCE_DETECTORS`
  ([#4373](https://github.com/open-telemetry/opentelemetry-python/pull/4373))
- Disconnect gRPC client stub when shutting down `OTLPSpanExporter`
  ([#4370](https://github.com/open-telemetry/opentelemetry-python/pull/4370))
- opentelemetry-sdk: fix OTLP exporting of Histograms with explicit buckets advisory
  ([#4434](https://github.com/open-telemetry/opentelemetry-python/pull/4434))
- opentelemetry-exporter-otlp-proto-grpc: better dependency version range for Python 3.13
  ([#4444](https://github.com/open-telemetry/opentelemetry-python/pull/4444))
- opentelemetry-exporter-opencensus: better dependency version range for Python 3.13
  ([#4444](https://github.com/open-telemetry/opentelemetry-python/pull/4444))
- Updated `tracecontext-integration-test` gitref to `d782773b2cf2fa4afd6a80a93b289d8a74ca894d`
  ([#4448](https://github.com/open-telemetry/opentelemetry-python/pull/4448))
- Make `trace_api.use_span()` record `BaseException` as well as `Exception`
  ([#4406](https://github.com/open-telemetry/opentelemetry-python/pull/4406))
- Fix env var error message for TraceLimits/SpanLimits
  ([#4458](https://github.com/open-telemetry/opentelemetry-python/pull/4458))
- pylint-ci updated python version to 3.13
  ([#4450](https://github.com/open-telemetry/opentelemetry-python/pull/4450))
- Fix memory leak in Log & Trace exporter
  ([#4449](https://github.com/open-telemetry/opentelemetry-python/pull/4449))

## Version 1.30.0/0.51b0 (2025-02-03)

- Always setup logs sdk, OTEL_PYTHON_LOGGING_AUTO_INSTRUMENTATION_ENABLED only controls python `logging` module handler setup
  ([#4340](https://github.com/open-telemetry/opentelemetry-python/pull/4340))
- Add `attributes` field in `metrics.get_meter` wrapper function
  ([#4364](https://github.com/open-telemetry/opentelemetry-python/pull/4364))
- Add Python 3.13 support
  ([#4353](https://github.com/open-telemetry/opentelemetry-python/pull/4353))
- sdk: don't log or print warnings when the SDK has been disabled
  ([#4371](https://github.com/open-telemetry/opentelemetry-python/pull/4371))
- Fix span context manager typing by using ParamSpec from typing_extensions
  ([#4389](https://github.com/open-telemetry/opentelemetry-python/pull/4389))
- Fix serialization of None values in logs body to match 1.31.0+ data model
  ([#4400](https://github.com/open-telemetry/opentelemetry-python/pull/4400))
- [BREAKING] semantic-conventions: Remove `opentelemetry.semconv.attributes.network_attributes.NETWORK_INTERFACE_NAME`
  introduced by mistake in the wrong module.
  ([#4391](https://github.com/open-telemetry/opentelemetry-python/pull/4391))
- Add support for explicit bucket boundaries advisory for Histograms
  ([#4361](https://github.com/open-telemetry/opentelemetry-python/pull/4361))
- semantic-conventions: Bump to 1.30.0
  ([#4337](https://github.com/open-telemetry/opentelemetry-python/pull/4397))

## Version 1.29.0/0.50b0 (2024-12-11)

- Fix crash exporting a log record with None body
  ([#4276](https://github.com/open-telemetry/opentelemetry-python/pull/4276))
- Fix metrics export with exemplar and no context and filtering observable instruments
  ([#4251](https://github.com/open-telemetry/opentelemetry-python/pull/4251))
- Fix recursion error with sdk disabled and handler added to root logger
  ([#4259](https://github.com/open-telemetry/opentelemetry-python/pull/4259))
- sdk: setup EventLogger when OTEL_PYTHON_LOGGING_AUTO_INSTRUMENTATION_ENABLED is set
  ([#4270](https://github.com/open-telemetry/opentelemetry-python/pull/4270))
- api: fix logging of duplicate EventLogger setup warning
  ([#4299](https://github.com/open-telemetry/opentelemetry-python/pull/4299))
- sdk: fix setting of process owner in ProcessResourceDetector
  ([#4311](https://github.com/open-telemetry/opentelemetry-python/pull/4311))
- sdk: fix serialization of logs severity_number field to int
  ([#4324](https://github.com/open-telemetry/opentelemetry-python/pull/4324))
- Remove `TestBase.assertEqualSpanInstrumentationInfo` method, use `assertEqualSpanInstrumentationScope` instead
  ([#4310](https://github.com/open-telemetry/opentelemetry-python/pull/4310))
- sdk: instantiate lazily `ExemplarBucket`s in `ExemplarReservoir`s
  ([#4260](https://github.com/open-telemetry/opentelemetry-python/pull/4260))
- semantic-conventions: Bump to 1.29.0
  ([#4337](https://github.com/open-telemetry/opentelemetry-python/pull/4337))

## Version 1.28.0/0.49b0 (2024-11-05)

- Removed superfluous py.typed markers and added them where they were missing
  ([#4172](https://github.com/open-telemetry/opentelemetry-python/pull/4172))
- Include metric info in encoding exceptions
  ([#4154](https://github.com/open-telemetry/opentelemetry-python/pull/4154))
- sdk: Add support for log formatting
  ([#4137](https://github.com/open-telemetry/opentelemetry-python/pull/4166))
- sdk: Add Host resource detector
  ([#4182](https://github.com/open-telemetry/opentelemetry-python/pull/4182))
- sdk: Implementation of exemplars
  ([#4094](https://github.com/open-telemetry/opentelemetry-python/pull/4094))
- Implement events sdk
  ([#4176](https://github.com/open-telemetry/opentelemetry-python/pull/4176))
- Update semantic conventions to version 1.28.0
  ([#4218](https://github.com/open-telemetry/opentelemetry-python/pull/4218))
- Add support to protobuf 5+ and drop support to protobuf 3 and 4
  ([#4206](https://github.com/open-telemetry/opentelemetry-python/pull/4206))
- Update environment variable descriptions to match signal
  ([#4222](https://github.com/open-telemetry/opentelemetry-python/pull/4222))
- Record logger name as the instrumentation scope name
  ([#4208](https://github.com/open-telemetry/opentelemetry-python/pull/4208))
- Fix memory leak in exporter and reader
  ([#4224](https://github.com/open-telemetry/opentelemetry-python/pull/4224))
- Drop `OTEL_PYTHON_EXPERIMENTAL_DISABLE_PROMETHEUS_UNIT_NORMALIZATION` environment variable
  ([#4217](https://github.com/open-telemetry/opentelemetry-python/pull/4217))
- Improve compatibility with other logging libraries that override
  `LogRecord.getMessage()` in order to customize message formatting
  ([#4216](https://github.com/open-telemetry/opentelemetry-python/pull/4216))

## Version 1.27.0/0.48b0 (2024-08-28)

- Implementation of Events API
  ([#4054](https://github.com/open-telemetry/opentelemetry-python/pull/4054))
- Make log sdk add `exception.message` to logRecord for exceptions whose argument
  is an exception not a string message
  ([#4122](https://github.com/open-telemetry/opentelemetry-python/pull/4122))
- Fix use of `link.attributes.dropped`, which may not exist
  ([#4119](https://github.com/open-telemetry/opentelemetry-python/pull/4119))
- Running mypy on SDK resources
  ([#4053](https://github.com/open-telemetry/opentelemetry-python/pull/4053))
- Added py.typed file to top-level module
  ([#4084](https://github.com/open-telemetry/opentelemetry-python/pull/4084))
- Drop Final annotation from Enum in semantic conventions
  ([#4085](https://github.com/open-telemetry/opentelemetry-python/pull/4085))
- Update log export example to not use root logger ([#4090](https://github.com/open-telemetry/opentelemetry-python/pull/4090))
- sdk: Add OS resource detector
  ([#3992](https://github.com/open-telemetry/opentelemetry-python/pull/3992))
- sdk: Accept non URL-encoded headers in `OTEL_EXPORTER_OTLP_*HEADERS` to match other languages SDKs
  ([#4103](https://github.com/open-telemetry/opentelemetry-python/pull/4103))
- Update semantic conventions to version 1.27.0
  ([#4104](https://github.com/open-telemetry/opentelemetry-python/pull/4104))
- Add support to type bytes for OTLP AnyValue
  ([#4128](https://github.com/open-telemetry/opentelemetry-python/pull/4128))
- Export ExponentialHistogram and ExponentialHistogramDataPoint
  ([#4134](https://github.com/open-telemetry/opentelemetry-python/pull/4134))
- Implement Client Key and Certificate File Support for All OTLP Exporters
  ([#4116](https://github.com/open-telemetry/opentelemetry-python/pull/4116))
- Remove `_start_time_unix_nano` attribute from `_ViewInstrumentMatch` in favor
  of using `time_ns()` at the moment when the aggregation object is created
  ([#4137](https://github.com/open-telemetry/opentelemetry-python/pull/4137))

## Version 1.26.0/0.47b0 (2024-07-25)

- Standardizing timeout calculation in measurement consumer collect to nanoseconds
  ([#4074](https://github.com/open-telemetry/opentelemetry-python/pull/4074))
- optional scope attributes for logger creation
  ([#4035](https://github.com/open-telemetry/opentelemetry-python/pull/4035))
- optional scope attribute for tracer creation
  ([#4028](https://github.com/open-telemetry/opentelemetry-python/pull/4028))
- OTLP exporter is encoding invalid span/trace IDs in the logs fix
  ([#4006](https://github.com/open-telemetry/opentelemetry-python/pull/4006))
- Update sdk process resource detector `process.command_args` attribute to also include the executable itself
  ([#4032](https://github.com/open-telemetry/opentelemetry-python/pull/4032))
- Fix `start_time_unix_nano` for delta collection for explicit bucket histogram aggregation
  ([#4009](https://github.com/open-telemetry/opentelemetry-python/pull/4009))
- Fix `start_time_unix_nano` for delta collection for sum aggregation
  ([#4011](https://github.com/open-telemetry/opentelemetry-python/pull/4011))
- Update opentracing and opencesus docs examples to not use JaegerExporter
  ([#4023](https://github.com/open-telemetry/opentelemetry-python/pull/4023))
- Do not execute Flask Tests in debug mode
  ([#3956](https://github.com/open-telemetry/opentelemetry-python/pull/3956))
- When encountering an error encoding metric attributes in the OTLP exporter, log the key that had an error.
  ([#3838](https://github.com/open-telemetry/opentelemetry-python/pull/3838))
- Fix `ExponentialHistogramAggregation`
  ([#3978](https://github.com/open-telemetry/opentelemetry-python/pull/3978))
- Log a warning when a `LogRecord` in `sdk/log` has dropped attributes
  due to reaching limits
  ([#3946](https://github.com/open-telemetry/opentelemetry-python/pull/3946))
- Fix RandomIdGenerator can generate invalid Span/Trace Ids
  ([#3949](https://github.com/open-telemetry/opentelemetry-python/pull/3949))
- Add Python 3.12 to tox
  ([#3616](https://github.com/open-telemetry/opentelemetry-python/pull/3616))
- Improve resource field structure for LogRecords
  ([#3972](https://github.com/open-telemetry/opentelemetry-python/pull/3972))
- Update Semantic Conventions code generation scripts:
  - fix namespace exclusion that resulted in dropping  `os` and `net` namespaces.
  - add `Final` decorator to constants to prevent collisions
  - enable mypy and fix detected issues
  - allow to drop specific attributes in preparation for Semantic Conventions v1.26.0
  ([#3973](https://github.com/open-telemetry/opentelemetry-python/pull/3966))
- Update semantic conventions to version 1.26.0.
  ([#3964](https://github.com/open-telemetry/opentelemetry-python/pull/3964))
- Use semconv exception attributes for record exceptions in spans
  ([#3979](https://github.com/open-telemetry/opentelemetry-python/pull/3979))
- Fix _encode_events assumes events.attributes.dropped exists
  ([#3965](https://github.com/open-telemetry/opentelemetry-python/pull/3965))
- Validate links at span creation
  ([#3991](https://github.com/open-telemetry/opentelemetry-python/pull/3991))
- Add attributes field in  `MeterProvider.get_meter` and `InstrumentationScope`
  ([#4015](https://github.com/open-telemetry/opentelemetry-python/pull/4015))
- Fix inaccessible `SCHEMA_URL` constants in `opentelemetry-semantic-conventions`
  ([#4069](https://github.com/open-telemetry/opentelemetry-python/pull/4069))

## Version 1.25.0/0.46b0 (2024-05-30)

- Fix class BoundedAttributes to have RLock rather than Lock
  ([#3859](https://github.com/open-telemetry/opentelemetry-python/pull/3859))
- Remove thread lock by loading RuntimeContext explicitly.
  ([#3763](https://github.com/open-telemetry/opentelemetry-python/pull/3763))
- Update proto version to v1.2.0
  ([#3844](https://github.com/open-telemetry/opentelemetry-python/pull/3844))
- Add to_json method to ExponentialHistogram
  ([#3780](https://github.com/open-telemetry/opentelemetry-python/pull/3780))
- Bump mypy to 1.9.0
  ([#3795](https://github.com/open-telemetry/opentelemetry-python/pull/3795))
- Fix exponential histograms
  ([#3798](https://github.com/open-telemetry/opentelemetry-python/pull/3798))
- Fix otlp exporter to export log_record.observed_timestamp
  ([#3785](https://github.com/open-telemetry/opentelemetry-python/pull/3785))
- Add capture the fully qualified type name for raised exceptions in spans
  ([#3837](https://github.com/open-telemetry/opentelemetry-python/pull/3837))
- Prometheus exporter sort label keys to prevent duplicate metrics when user input changes order
  ([#3698](https://github.com/open-telemetry/opentelemetry-python/pull/3698))
- Update semantic conventions to version 1.25.0.
  Refactor semantic-convention structure:
  - `SpanAttributes`, `ResourceAttributes`, and `MetricInstruments` are deprecated.
  - Attribute and metric definitions are now grouped by the namespace.
  - Stable attributes and metrics are moved to `opentelemetry.semconv.attributes`
  and `opentelemetry.semconv.metrics` modules.
  - Stable and experimental attributes and metrics are defined under
  `opentelemetry.semconv._incubating` import path.
  ([#3586](https://github.com/open-telemetry/opentelemetry-python/pull/3586))
- Rename test objects to avoid pytest warnings
  ([#3823] (https://github.com/open-telemetry/opentelemetry-python/pull/3823))
- Add span flags to OTLP spans and links
  ([#3881](https://github.com/open-telemetry/opentelemetry-python/pull/3881))
- Record links with invalid SpanContext if either attributes or TraceState are not empty
  ([#3917](https://github.com/open-telemetry/opentelemetry-python/pull/3917/))
- Add OpenTelemetry trove classifiers to PyPI packages
  ([#3913] (https://github.com/open-telemetry/opentelemetry-python/pull/3913))
- Fix prometheus metric name and unit conversion
  ([#3924](https://github.com/open-telemetry/opentelemetry-python/pull/3924))
  - this is a breaking change to prometheus metric names so they comply with the
  [specification](https://github.com/open-telemetry/opentelemetry-specification/blob/v1.33.0/specification/compatibility/prometheus_and_openmetrics.md#otlp-metric-points-to-prometheus).
  - you can temporarily opt-out of the unit normalization by setting the environment variable
  `OTEL_PYTHON_EXPERIMENTAL_DISABLE_PROMETHEUS_UNIT_NORMALIZATION=true`
  - common unit abbreviations are converted to Prometheus conventions (`s` -> `seconds`),
  following the [collector's implementation](https://github.com/open-telemetry/opentelemetry-collector-contrib/blob/c0b51136575aa7ba89326d18edb4549e7e1bbdb9/pkg/translator/prometheus/normalize_name.go#L108)
  - repeated `_` are replaced with a single `_`
  - unit annotations (enclosed in curly braces like `{requests}`) are stripped away
  - units with slash are converted e.g. `m/s` -> `meters_per_second`.
  - The exporter's API is not changed
- Add parameters for Distros and configurators to configure autoinstrumentation in addition to existing environment variables.
  ([#3864](https://github.com/open-telemetry/opentelemetry-python/pull/3864))

## Version 1.24.0/0.45b0 (2024-03-28)

- Make create_gauge non-abstract method
  ([#3817](https://github.com/open-telemetry/opentelemetry-python/pull/3817))
- Make `tracer.start_as_current_span()` decorator work with async functions
  ([#3633](https://github.com/open-telemetry/opentelemetry-python/pull/3633))
- Fix python 3.12 deprecation warning
  ([#3751](https://github.com/open-telemetry/opentelemetry-python/pull/3751))
- bump mypy to 0.982
  ([#3776](https://github.com/open-telemetry/opentelemetry-python/pull/3776))
- Add support for OTEL_SDK_DISABLED environment variable
  ([#3648](https://github.com/open-telemetry/opentelemetry-python/pull/3648))
- Fix ValueError message for PeriodicExportingMetricsReader
  ([#3769](https://github.com/open-telemetry/opentelemetry-python/pull/3769))
- Use `BaseException` instead of `Exception` in `record_exception`
  ([#3354](https://github.com/open-telemetry/opentelemetry-python/pull/3354))
- Make span.record_exception more robust
  ([#3778](https://github.com/open-telemetry/opentelemetry-python/pull/3778))
- Fix license field in pyproject.toml files
  ([#3803](https://github.com/open-telemetry/opentelemetry-python/pull/3803))

## Version 1.23.0/0.44b0 (2024-02-23)

- Use Attribute rather than boundattribute in logrecord
  ([#3567](https://github.com/open-telemetry/opentelemetry-python/pull/3567))
- Fix flush error when no LoggerProvider configured for LoggingHandler
  ([#3608](https://github.com/open-telemetry/opentelemetry-python/pull/3608))
- Add `Span.add_link()` method to add link after span start
  ([#3618](https://github.com/open-telemetry/opentelemetry-python/pull/3618))
- Fix `OTLPMetricExporter` ignores `preferred_aggregation` property
  ([#3603](https://github.com/open-telemetry/opentelemetry-python/pull/3603))
- Logs: set `observed_timestamp` field
  ([#3565](https://github.com/open-telemetry/opentelemetry-python/pull/3565))
- Add missing Resource SchemaURL in OTLP exporters
  ([#3652](https://github.com/open-telemetry/opentelemetry-python/pull/3652))
- Fix loglevel warning text
  ([#3566](https://github.com/open-telemetry/opentelemetry-python/pull/3566))
- Prometheus Exporter string representation for target_info labels
  ([#3659](https://github.com/open-telemetry/opentelemetry-python/pull/3659))
- Logs: ObservedTimestamp field is missing in console exporter output
  ([#3564](https://github.com/open-telemetry/opentelemetry-python/pull/3564))
- Fix explicit bucket histogram aggregation
  ([#3429](https://github.com/open-telemetry/opentelemetry-python/pull/3429))
- Add `code.lineno`, `code.function` and `code.filepath` to all logs
  ([#3675](https://github.com/open-telemetry/opentelemetry-python/pull/3675))
- Add Synchronous Gauge instrument
  ([#3462](https://github.com/open-telemetry/opentelemetry-python/pull/3462))
- Drop support for 3.7
  ([#3668](https://github.com/open-telemetry/opentelemetry-python/pull/3668))
- Include key in attribute sequence warning
  ([#3639](https://github.com/open-telemetry/opentelemetry-python/pull/3639))
- Upgrade markupsafe, Flask and related dependencies to dev and test
  environments ([#3609](https://github.com/open-telemetry/opentelemetry-python/pull/3609))
- Handle HTTP 2XX responses as successful in OTLP exporters
  ([#3623](https://github.com/open-telemetry/opentelemetry-python/pull/3623))
- Improve Resource Detector timeout messaging
  ([#3645](https://github.com/open-telemetry/opentelemetry-python/pull/3645))
- Add Proxy classes for logging
  ([#3575](https://github.com/open-telemetry/opentelemetry-python/pull/3575))
- Remove dependency on 'backoff' library
  ([#3679](https://github.com/open-telemetry/opentelemetry-python/pull/3679))

## Version 1.22.0/0.43b0 (2023-12-15)

- Prometheus exporter sanitize info metric
  ([#3572](https://github.com/open-telemetry/opentelemetry-python/pull/3572))
- Remove Jaeger exporters
  ([#3554](https://github.com/open-telemetry/opentelemetry-python/pull/3554))
- Log stacktrace on `UNKNOWN` status OTLP export error
  ([#3536](https://github.com/open-telemetry/opentelemetry-python/pull/3536))
- Fix OTLPExporterMixin shutdown timeout period
  ([#3524](https://github.com/open-telemetry/opentelemetry-python/pull/3524))
- Handle `taskName` `logrecord` attribute
  ([#3557](https://github.com/open-telemetry/opentelemetry-python/pull/3557))

## Version 1.21.0/0.42b0 (2023-11-01)

- Fix `SumAggregation`
￼  ([#3390](https://github.com/open-telemetry/opentelemetry-python/pull/3390))
- Fix handling of empty metric collection cycles
  ([#3335](https://github.com/open-telemetry/opentelemetry-python/pull/3335))
- Fix error when no LoggerProvider configured for LoggingHandler
  ([#3423](https://github.com/open-telemetry/opentelemetry-python/pull/3423))
- Make `opentelemetry_metrics_exporter` entrypoint support pull exporters
  ([#3428](https://github.com/open-telemetry/opentelemetry-python/pull/3428))
- Allow instrument names to have '/' and up to 255 characters
  ([#3442](https://github.com/open-telemetry/opentelemetry-python/pull/3442))
- Do not load Resource on sdk import
  ([#3447](https://github.com/open-telemetry/opentelemetry-python/pull/3447))
- Update semantic conventions to version 1.21.0
  ([#3251](https://github.com/open-telemetry/opentelemetry-python/pull/3251))
- Add missing schema_url in global api for logging and metrics
  ([#3251](https://github.com/open-telemetry/opentelemetry-python/pull/3251))
- Prometheus exporter support for auto instrumentation
  ([#3413](https://github.com/open-telemetry/opentelemetry-python/pull/3413))
- Implement Process Resource detector
  ([#3472](https://github.com/open-telemetry/opentelemetry-python/pull/3472))


## Version 1.20.0/0.41b0 (2023-09-04)

- Modify Prometheus exporter to translate non-monotonic Sums into Gauges
  ([#3306](https://github.com/open-telemetry/opentelemetry-python/pull/3306))

## Version 1.19.0/0.40b0 (2023-07-13)

- Drop `setuptools` runtime requirement.
  ([#3372](https://github.com/open-telemetry/opentelemetry-python/pull/3372))
- Update the body type in the log
  ([$3343](https://github.com/open-telemetry/opentelemetry-python/pull/3343))
- Add max_scale option to Exponential Bucket Histogram Aggregation
  ([#3323](https://github.com/open-telemetry/opentelemetry-python/pull/3323))
- Use BoundedAttributes instead of raw dict to extract attributes from LogRecord
  ([#3310](https://github.com/open-telemetry/opentelemetry-python/pull/3310))
- Support dropped_attributes_count in LogRecord and exporters
  ([#3351](https://github.com/open-telemetry/opentelemetry-python/pull/3351))
- Add unit to view instrument selection criteria
  ([#3341](https://github.com/open-telemetry/opentelemetry-python/pull/3341))
- Upgrade opentelemetry-proto to 0.20 and regen
  [#3355](https://github.com/open-telemetry/opentelemetry-python/pull/3355))
- Include endpoint in Grpc transient error warning
  [#3362](https://github.com/open-telemetry/opentelemetry-python/pull/3362))
- Fixed bug where logging export is tracked as trace
  [#3375](https://github.com/open-telemetry/opentelemetry-python/pull/3375))
- Default LogRecord observed_timestamp to current timestamp
  [#3377](https://github.com/open-telemetry/opentelemetry-python/pull/3377))


## Version 1.18.0/0.39b0 (2023-05-19)

- Select histogram aggregation with an environment variable
  ([#3265](https://github.com/open-telemetry/opentelemetry-python/pull/3265))
- Move Protobuf encoding to its own package
  ([#3169](https://github.com/open-telemetry/opentelemetry-python/pull/3169))
- Add experimental feature to detect resource detectors in auto instrumentation
  ([#3181](https://github.com/open-telemetry/opentelemetry-python/pull/3181))
- Fix exporting of ExponentialBucketHistogramAggregation from opentelemetry.sdk.metrics.view
  ([#3240](https://github.com/open-telemetry/opentelemetry-python/pull/3240))
- Fix headers types mismatch for OTLP Exporters
  ([#3226](https://github.com/open-telemetry/opentelemetry-python/pull/3226))
- Fix suppress instrumentation for log batch processor
  ([#3223](https://github.com/open-telemetry/opentelemetry-python/pull/3223))
- Add speced out environment variables and arguments for BatchLogRecordProcessor
  ([#3237](https://github.com/open-telemetry/opentelemetry-python/pull/3237))
- Add benchmark tests for metrics
  ([#3267](https://github.com/open-telemetry/opentelemetry-python/pull/3267))


## Version 1.17.0/0.38b0 (2023-03-22)

- Implement LowMemory temporality
  ([#3223](https://github.com/open-telemetry/opentelemetry-python/pull/3223))
- PeriodicExportingMetricReader will continue if collection times out
  ([#3100](https://github.com/open-telemetry/opentelemetry-python/pull/3100))
- Fix formatting of ConsoleMetricExporter.
  ([#3197](https://github.com/open-telemetry/opentelemetry-python/pull/3197))
- Fix use of built-in samplers in SDK configuration
  ([#3176](https://github.com/open-telemetry/opentelemetry-python/pull/3176))
- Implement shutdown procedure forOTLP grpc exporters
  ([#3138](https://github.com/open-telemetry/opentelemetry-python/pull/3138))
- Add exponential histogram
  ([#2964](https://github.com/open-telemetry/opentelemetry-python/pull/2964))
- Add OpenCensus trace bridge/shim
  ([#3210](https://github.com/open-telemetry/opentelemetry-python/pull/3210))

## Version 1.16.0/0.37b0 (2023-02-17)

- Change ``__all__`` to be statically defined.
  ([#3143](https://github.com/open-telemetry/opentelemetry-python/pull/3143))
- Remove the ability to set a global metric prefix for Prometheus exporter
  ([#3137](https://github.com/open-telemetry/opentelemetry-python/pull/3137))
- Adds environment variables for log exporter
  ([#3037](https://github.com/open-telemetry/opentelemetry-python/pull/3037))
- Add attribute name to type warning message.
  ([3124](https://github.com/open-telemetry/opentelemetry-python/pull/3124))
- Add db metric name to semantic conventions
  ([#3115](https://github.com/open-telemetry/opentelemetry-python/pull/3115))
- Fix User-Agent header value for OTLP exporters to conform to RFC7231 & RFC7230
  ([#3128](https://github.com/open-telemetry/opentelemetry-python/pull/3128))
- Fix validation of baggage values
  ([#3058](https://github.com/open-telemetry/opentelemetry-python/pull/3058))
- Fix capitalization of baggage keys
  ([#3151](https://github.com/open-telemetry/opentelemetry-python/pull/3151))
- Bump min required api version for OTLP exporters
  ([#3156](https://github.com/open-telemetry/opentelemetry-python/pull/3156))
- deprecate jaeger exporters
  ([#3158](https://github.com/open-telemetry/opentelemetry-python/pull/3158))
- Create a single resource instance
  ([#3118](https://github.com/open-telemetry/opentelemetry-python/pull/3118))

## Version 1.15.0/0.36b0 (2022-12-09)

- PeriodicExportingMetricsReader with +Inf interval
  to support explicit metric collection
  ([#3059](https://github.com/open-telemetry/opentelemetry-python/pull/3059))
- Regenerate opentelemetry-proto to be compatible with protobuf 3 and 4
  ([#3070](https://github.com/open-telemetry/opentelemetry-python/pull/3070))
- Rename parse_headers to parse_env_headers and improve error message
  ([#2376](https://github.com/open-telemetry/opentelemetry-python/pull/2376))
- Add url decode values from OTEL_RESOURCE_ATTRIBUTES
  ([#3046](https://github.com/open-telemetry/opentelemetry-python/pull/3046))
- Fixed circular dependency issue with custom samplers
  ([#3026](https://github.com/open-telemetry/opentelemetry-python/pull/3026))
- Add missing entry points for OTLP/HTTP exporter
  ([#3027](https://github.com/open-telemetry/opentelemetry-python/pull/3027))
- Update logging to include logging api as per specification
  ([#3038](https://github.com/open-telemetry/opentelemetry-python/pull/3038))
- Fix: Avoid generator in metrics _ViewInstrumentMatch.collect()
  ([#3035](https://github.com/open-telemetry/opentelemetry-python/pull/3035)
- [exporter-otlp-proto-grpc] add user agent string
  ([#3009](https://github.com/open-telemetry/opentelemetry-python/pull/3009))

## Version 1.14.0/0.35b0 (2022-11-04)

- Add logarithm and exponent mappings
  ([#2960](https://github.com/open-telemetry/opentelemetry-python/pull/2960))
- Add and use missing metrics environment variables
  ([#2968](https://github.com/open-telemetry/opentelemetry-python/pull/2968))
- Enabled custom samplers via entry points
  ([#2972](https://github.com/open-telemetry/opentelemetry-python/pull/2972))
- Update log symbol names
  ([#2943](https://github.com/open-telemetry/opentelemetry-python/pull/2943))
- Update explicit histogram bucket boundaries
  ([#2947](https://github.com/open-telemetry/opentelemetry-python/pull/2947))
- `exporter-otlp-proto-http`: add user agent string
  ([#2959](https://github.com/open-telemetry/opentelemetry-python/pull/2959))
- Add http-metric instrument names to semantic conventions
  ([#2976](https://github.com/open-telemetry/opentelemetry-python/pull/2976))
- [exporter/opentelemetry-exporter-otlp-proto-http] Add OTLPMetricExporter
  ([#2891](https://github.com/open-telemetry/opentelemetry-python/pull/2891))
- Add support for py3.11
  ([#2997](https://github.com/open-telemetry/opentelemetry-python/pull/2997))
- Fix a bug with exporter retries for with newer versions of the backoff library
  ([#2980](https://github.com/open-telemetry/opentelemetry-python/pull/2980))

## Version 1.13.0/0.34b0 (2022-09-26)

- Add a configurable max_export_batch_size to the gRPC metrics exporter
  ([#2809](https://github.com/open-telemetry/opentelemetry-python/pull/2809))
- Remove support for 3.6
  ([#2763](https://github.com/open-telemetry/opentelemetry-python/pull/2763))
- Update PeriodicExportingMetricReader to never call export() concurrently
  ([#2873](https://github.com/open-telemetry/opentelemetry-python/pull/2873))
- Add param for `indent` size to `LogRecord.to_json()`
  ([#2870](https://github.com/open-telemetry/opentelemetry-python/pull/2870))
- Fix: Remove `LogEmitter.flush()` to align with OTel Log spec
  ([#2863](https://github.com/open-telemetry/opentelemetry-python/pull/2863))
- Bump minimum required API/SDK version for exporters that support metrics
  ([#2918](https://github.com/open-telemetry/opentelemetry-python/pull/2918))
- Fix metric reader examples + added `preferred_temporality` and `preferred_aggregation`
  for `ConsoleMetricExporter`
  ([#2911](https://github.com/open-telemetry/opentelemetry-python/pull/2911))
- Add support for setting OTLP export protocol with env vars, as defined in the
  [specifications](https://github.com/open-telemetry/opentelemetry-specification/blob/main/specification/protocol/exporter.md#specify-protocol)
  ([#2893](https://github.com/open-telemetry/opentelemetry-python/pull/2893))
- Add force_flush to span exporters
  ([#2919](https://github.com/open-telemetry/opentelemetry-python/pull/2919))

## Version 1.12.0/0.33b0 (2022-08-08)

- Add `force_flush` method to metrics exporter
  ([#2852](https://github.com/open-telemetry/opentelemetry-python/pull/2852))
- Change tracing to use `Resource.to_json()`
  ([#2784](https://github.com/open-telemetry/opentelemetry-python/pull/2784))
- Fix get_log_emitter instrumenting_module_version args typo
  ([#2830](https://github.com/open-telemetry/opentelemetry-python/pull/2830))
- Fix OTLP gRPC exporter warning message
  ([#2781](https://github.com/open-telemetry/opentelemetry-python/pull/2781))
- Fix tracing decorator with late configuration
  ([#2754](https://github.com/open-telemetry/opentelemetry-python/pull/2754))
- Fix --insecure of CLI argument
  ([#2696](https://github.com/open-telemetry/opentelemetry-python/pull/2696))
- Add temporality and aggregation configuration for metrics exporters,
  use `OTEL_EXPORTER_OTLP_METRICS_TEMPORALITY_PREFERENCE` only for OTLP metrics exporter
  ([#2843](https://github.com/open-telemetry/opentelemetry-python/pull/2843))
- Instrument instances are always created through a Meter
  ([#2844](https://github.com/open-telemetry/opentelemetry-python/pull/2844))

## Version 1.12.0rc2/0.32b0 (2022-07-04)

- Fix instrument name and unit regexes
  ([#2796](https://github.com/open-telemetry/opentelemetry-python/pull/2796))
- Add optional sessions parameter to all Exporters leveraging requests.Session
  ([#2783](https://github.com/open-telemetry/opentelemetry-python/pull/2783)
- Add min/max fields to Histogram
  ([#2759](https://github.com/open-telemetry/opentelemetry-python/pull/2759))
- `opentelemetry-exporter-otlp-proto-http` Add support for OTLP/HTTP log exporter
  ([#2462](https://github.com/open-telemetry/opentelemetry-python/pull/2462))
- Fix yield of `None`-valued points
  ([#2745](https://github.com/open-telemetry/opentelemetry-python/pull/2745))
- Add missing `to_json` methods
  ([#2722](https://github.com/open-telemetry/opentelemetry-python/pull/2722)
- Fix type hints for textmap `Getter` and `Setter`
  ([#2657](https://github.com/open-telemetry/opentelemetry-python/pull/2657))
- Fix LogEmitterProvider.force_flush hanging randomly
  ([#2714](https://github.com/open-telemetry/opentelemetry-python/pull/2714))
- narrow protobuf dependencies to exclude protobuf >= 4
  ([#2720](https://github.com/open-telemetry/opentelemetry-python/pull/2720))
- Specify worker thread names
  ([#2724](https://github.com/open-telemetry/opentelemetry-python/pull/2724))
- Loosen dependency on `backoff` for newer Python versions
  ([#2726](https://github.com/open-telemetry/opentelemetry-python/pull/2726))
- fix: frozenset object has no attribute items
  ([#2727](https://github.com/open-telemetry/opentelemetry-python/pull/2727))
- fix: create suppress HTTP instrumentation key in opentelemetry context
  ([#2729](https://github.com/open-telemetry/opentelemetry-python/pull/2729))
- Support logs SDK auto instrumentation enable/disable with env
  ([#2728](https://github.com/open-telemetry/opentelemetry-python/pull/2728))
- fix: update entry point object references for metrics
  ([#2731](https://github.com/open-telemetry/opentelemetry-python/pull/2731))
- Allow set_status to accept the StatusCode and optional description
  ([#2735](https://github.com/open-telemetry/opentelemetry-python/pull/2735))
- Configure auto instrumentation to support metrics
  ([#2705](https://github.com/open-telemetry/opentelemetry-python/pull/2705))
- Add entrypoint for metrics exporter
  ([#2748](https://github.com/open-telemetry/opentelemetry-python/pull/2748))
- Fix Jaeger propagator usage with NonRecordingSpan
  ([#2762](https://github.com/open-telemetry/opentelemetry-python/pull/2762))
- Add `opentelemetry.propagate` module and `opentelemetry.propagators` package
  to the API reference documentation
  ([#2785](https://github.com/open-telemetry/opentelemetry-python/pull/2785))

## Version 1.12.0rc1/0.31b0 (2022-05-17)

- Fix LoggingHandler to handle LogRecord with exc_info=False
  ([#2690](https://github.com/open-telemetry/opentelemetry-python/pull/2690))
- Make metrics components public
  ([#2684](https://github.com/open-telemetry/opentelemetry-python/pull/2684))
- Update to semantic conventions v1.11.0
  ([#2669](https://github.com/open-telemetry/opentelemetry-python/pull/2669))
- Update opentelemetry-proto to v0.17.0
  ([#2668](https://github.com/open-telemetry/opentelemetry-python/pull/2668))
- Add CallbackOptions to observable instrument callback params
  ([#2664](https://github.com/open-telemetry/opentelemetry-python/pull/2664))
- Add timeouts to metric SDK
  ([#2653](https://github.com/open-telemetry/opentelemetry-python/pull/2653))
- Add variadic arguments to metric exporter/reader interfaces
  ([#2654](https://github.com/open-telemetry/opentelemetry-python/pull/2654))
- Added a `opentelemetry.sdk.resources.ProcessResourceDetector` that adds the
  'process.runtime.{name,version,description}' resource attributes when used
  with the `opentelemetry.sdk.resources.get_aggregated_resources` API
  ([#2660](https://github.com/open-telemetry/opentelemetry-python/pull/2660))
- Move Metrics API behind internal package
  ([#2651](https://github.com/open-telemetry/opentelemetry-python/pull/2651))

## Version 1.11.1/0.30b1 (2022-04-21)

- Add parameter to MetricReader constructor to select aggregation per instrument kind
  ([#2638](https://github.com/open-telemetry/opentelemetry-python/pull/2638))
- Add parameter to MetricReader constructor to select temporality per instrument kind
  ([#2637](https://github.com/open-telemetry/opentelemetry-python/pull/2637))
- Fix unhandled callback exceptions on async instruments
  ([#2614](https://github.com/open-telemetry/opentelemetry-python/pull/2614))
- Rename `DefaultCounter`, `DefaultHistogram`, `DefaultObservableCounter`,
  `DefaultObservableGauge`, `DefaultObservableUpDownCounter`, `DefaultUpDownCounter`
  instruments to `NoOpCounter`, `NoOpHistogram`, `NoOpObservableCounter`,
  `NoOpObservableGauge`, `NoOpObservableUpDownCounter`, `NoOpUpDownCounter`
  ([#2616](https://github.com/open-telemetry/opentelemetry-python/pull/2616))
- Deprecate InstrumentationLibraryInfo and Add InstrumentationScope
  ([#2583](https://github.com/open-telemetry/opentelemetry-python/pull/2583))

## Version 1.11.0/0.30b0 (2022-04-18)

- Rename API Measurement for async instruments to Observation
  ([#2617](https://github.com/open-telemetry/opentelemetry-python/pull/2617))
- Add support for zero or more callbacks
  ([#2602](https://github.com/open-telemetry/opentelemetry-python/pull/2602))
- Fix parsing of trace flags when extracting traceparent
  ([#2577](https://github.com/open-telemetry/opentelemetry-python/pull/2577))
- Add default aggregation
  ([#2543](https://github.com/open-telemetry/opentelemetry-python/pull/2543))
- Fix incorrect installation of some exporter “convenience” packages into
  “site-packages/src”
  ([#2525](https://github.com/open-telemetry/opentelemetry-python/pull/2525))
- Capture exception information as part of log attributes
  ([#2531](https://github.com/open-telemetry/opentelemetry-python/pull/2531))
- Change OTLPHandler to LoggingHandler
  ([#2528](https://github.com/open-telemetry/opentelemetry-python/pull/2528))
- Fix delta histogram sum not being reset on collection
  ([#2533](https://github.com/open-telemetry/opentelemetry-python/pull/2533))
- Add InMemoryMetricReader to metrics SDK
  ([#2540](https://github.com/open-telemetry/opentelemetry-python/pull/2540))
- Drop the usage of name field from log model in OTLP
  ([#2565](https://github.com/open-telemetry/opentelemetry-python/pull/2565))
- Update opentelemetry-proto to v0.15.0
  ([#2566](https://github.com/open-telemetry/opentelemetry-python/pull/2566))
- Remove `enable_default_view` option from sdk MeterProvider
  ([#2547](https://github.com/open-telemetry/opentelemetry-python/pull/2547))
- Update otlp-proto-grpc and otlp-proto-http exporters to have more lax requirements for `backoff` lib
  ([#2575](https://github.com/open-telemetry/opentelemetry-python/pull/2575))
- Add min/max to histogram point
  ([#2581](https://github.com/open-telemetry/opentelemetry-python/pull/2581))
- Update opentelemetry-proto to v0.16.0
  ([#2619](https://github.com/open-telemetry/opentelemetry-python/pull/2619))

## Version 1.10.0/0.29b0 (2022-03-10)

- Docs rework: [non-API docs are
  moving](https://github.com/open-telemetry/opentelemetry-python/issues/2172) to
  [opentelemetry.io](https://opentelemetry.io). For details, including a list of
  pages that have moved, see
  [#2453](https://github.com/open-telemetry/opentelemetry-python/pull/2453), and
  [#2498](https://github.com/open-telemetry/opentelemetry-python/pull/2498).
- `opentelemetry-exporter-otlp-proto-grpc` update SDK dependency to ~1.9.
  ([#2442](https://github.com/open-telemetry/opentelemetry-python/pull/2442))
- bugfix(auto-instrumentation): attach OTLPHandler to root logger
  ([#2450](https://github.com/open-telemetry/opentelemetry-python/pull/2450))
- Bump semantic conventions from 1.6.1 to 1.8.0
  ([#2461](https://github.com/open-telemetry/opentelemetry-python/pull/2461))
- fix exception handling in get_aggregated_resources
  ([#2464](https://github.com/open-telemetry/opentelemetry-python/pull/2464))
- Fix `OTEL_EXPORTER_OTLP_ENDPOINT` usage in OTLP HTTP trace exporter
  ([#2493](https://github.com/open-telemetry/opentelemetry-python/pull/2493))
- [exporter/opentelemetry-exporter-prometheus] restore package using the new metrics API
  ([#2321](https://github.com/open-telemetry/opentelemetry-python/pull/2321))

## Version 1.9.1/0.28b1 (2022-01-29)

- Update opentelemetry-proto to v0.12.0. Note that this update removes deprecated status codes.
  ([#2415](https://github.com/open-telemetry/opentelemetry-python/pull/2415))

## Version 1.9.0/0.28b0 (2022-01-26)

- Fix SpanLimits global span limit defaulting when set to 0
  ([#2398](https://github.com/open-telemetry/opentelemetry-python/pull/2398))
- Add Python version support policy
  ([#2397](https://github.com/open-telemetry/opentelemetry-python/pull/2397))
- Decode URL-encoded headers in environment variables
  ([#2312](https://github.com/open-telemetry/opentelemetry-python/pull/2312))
- [exporter/opentelemetry-exporter-otlp-proto-grpc] Add OTLPMetricExporter
  ([#2323](https://github.com/open-telemetry/opentelemetry-python/pull/2323))
- Complete metric exporter format and update OTLP exporter
  ([#2364](https://github.com/open-telemetry/opentelemetry-python/pull/2364))
- [api] Add `NoOpTracer` and `NoOpTracerProvider`. Marking `_DefaultTracer` and `_DefaultTracerProvider` as deprecated.
  ([#2363](https://github.com/open-telemetry/opentelemetry-python/pull/2363))
- [exporter/opentelemetry-exporter-otlp-proto-grpc] Add Sum to OTLPMetricExporter
  ([#2370](https://github.com/open-telemetry/opentelemetry-python/pull/2370))
- [api] Rename `_DefaultMeter` and `_DefaultMeterProvider` to `NoOpMeter` and `NoOpMeterProvider`.
  ([#2383](https://github.com/open-telemetry/opentelemetry-python/pull/2383))
- [exporter/opentelemetry-exporter-otlp-proto-grpc] Add Gauge to OTLPMetricExporter
  ([#2408](https://github.com/open-telemetry/opentelemetry-python/pull/2408))
- [logs] prevent None from causing problems
  ([#2410](https://github.com/open-telemetry/opentelemetry-python/pull/2410))

## Version 1.8.0/0.27b0 (2021-12-17)

- Adds Aggregation and instruments as part of Metrics SDK
  ([#2234](https://github.com/open-telemetry/opentelemetry-python/pull/2234))
- Update visibility of OTEL_METRICS_EXPORTER environment variable
  ([#2303](https://github.com/open-telemetry/opentelemetry-python/pull/2303))
- Adding entrypoints for log emitter provider and console, otlp log exporters
  ([#2253](https://github.com/open-telemetry/opentelemetry-python/pull/2253))
- Rename ConsoleExporter to ConsoleLogExporter
  ([#2307](https://github.com/open-telemetry/opentelemetry-python/pull/2307))
- Adding OTEL_LOGS_EXPORTER environment variable
  ([#2320](https://github.com/open-telemetry/opentelemetry-python/pull/2320))
- Add `setuptools` to `install_requires`
  ([#2334](https://github.com/open-telemetry/opentelemetry-python/pull/2334))
- Add otlp entrypoint for log exporter
  ([#2322](https://github.com/open-telemetry/opentelemetry-python/pull/2322))
- Support insecure configuration for OTLP gRPC exporter
  ([#2350](https://github.com/open-telemetry/opentelemetry-python/pull/2350))

## Version 1.7.1/0.26b1 (2021-11-11)

- Add support for Python 3.10
  ([#2207](https://github.com/open-telemetry/opentelemetry-python/pull/2207))
- remove `X-B3-ParentSpanId` for B3 propagator as per OpenTelemetry specification
  ([#2237](https://github.com/open-telemetry/opentelemetry-python/pull/2237))
- Populate `auto.version` in Resource if using auto-instrumentation
  ([#2243](https://github.com/open-telemetry/opentelemetry-python/pull/2243))
- Return proxy instruments from ProxyMeter
  ([#2169](https://github.com/open-telemetry/opentelemetry-python/pull/2169))
- Make Measurement a concrete class
  ([#2153](https://github.com/open-telemetry/opentelemetry-python/pull/2153))
- Add metrics API
  ([#1887](https://github.com/open-telemetry/opentelemetry-python/pull/1887))
- Make batch processor fork aware and reinit when needed
  ([#2242](https://github.com/open-telemetry/opentelemetry-python/pull/2242))
- `opentelemetry-sdk` Sanitize env var resource attribute pairs
  ([#2256](https://github.com/open-telemetry/opentelemetry-python/pull/2256))
- `opentelemetry-test` start releasing to pypi.org
  ([#2269](https://github.com/open-telemetry/opentelemetry-python/pull/2269))

## Version 1.6.2/0.25b2 (2021-10-19)

- Fix parental trace relationship for opentracing `follows_from` reference
  ([#2180](https://github.com/open-telemetry/opentelemetry-python/pull/2180))

## Version 1.6.1/0.25b1 (2021-10-18)

- Fix ReadableSpan property types attempting to create a mapping from a list
  ([#2215](https://github.com/open-telemetry/opentelemetry-python/pull/2215))
- Upgrade GRPC/protobuf related dependency and regenerate otlp protobufs
  ([#2201](https://github.com/open-telemetry/opentelemetry-python/pull/2201))
- Propagation: only warn about oversized baggage headers when headers exist
  ([#2212](https://github.com/open-telemetry/opentelemetry-python/pull/2212))

## Version 1.6.0/0.25b0 (2021-10-13)

- Fix race in `set_tracer_provider()`
  ([#2182](https://github.com/open-telemetry/opentelemetry-python/pull/2182))
- Automatically load OTEL environment variables as options for `opentelemetry-instrument`
  ([#1969](https://github.com/open-telemetry/opentelemetry-python/pull/1969))
- `opentelemetry-semantic-conventions` Update to semantic conventions v1.6.1
  ([#2077](https://github.com/open-telemetry/opentelemetry-python/pull/2077))
- Do not count invalid attributes for dropped
  ([#2096](https://github.com/open-telemetry/opentelemetry-python/pull/2096))
- Fix propagation bug caused by counting skipped entries
  ([#2071](https://github.com/open-telemetry/opentelemetry-python/pull/2071))
- Add entry point for exporters with default protocol
  ([#2093](https://github.com/open-telemetry/opentelemetry-python/pull/2093))
- Renamed entrypoints `otlp_proto_http_span`, `otlp_proto_grpc_span`, `console_span` to remove
  redundant `_span` suffix.
  ([#2093](https://github.com/open-telemetry/opentelemetry-python/pull/2093))
- Do not skip sequence attribute on decode error
  ([#2097](https://github.com/open-telemetry/opentelemetry-python/pull/2097))
- `opentelemetry-test`: Add `HttpTestBase` to allow tests with actual TCP sockets
  ([#2101](https://github.com/open-telemetry/opentelemetry-python/pull/2101))
- Fix incorrect headers parsing via environment variables
  ([#2103](https://github.com/open-telemetry/opentelemetry-python/pull/2103))
- Add support for OTEL_ATTRIBUTE_COUNT_LIMIT
  ([#2139](https://github.com/open-telemetry/opentelemetry-python/pull/2139))
- Attribute limits no longer apply to Resource attributes
  ([#2138](https://github.com/open-telemetry/opentelemetry-python/pull/2138))
- `opentelemetry-exporter-otlp`: Add `opentelemetry-otlp-proto-http` as dependency
  ([#2147](https://github.com/open-telemetry/opentelemetry-python/pull/2147))
- Fix validity calculation for trace and span IDs
  ([#2145](https://github.com/open-telemetry/opentelemetry-python/pull/2145))
- Add `schema_url` to `TracerProvider.get_tracer`
  ([#2154](https://github.com/open-telemetry/opentelemetry-python/pull/2154))
- Make baggage implementation w3c spec complaint
  ([#2167](https://github.com/open-telemetry/opentelemetry-python/pull/2167))
- Add name to `BatchSpanProcessor` worker thread
  ([#2186](https://github.com/open-telemetry/opentelemetry-python/pull/2186))

## Version 1.5.0/0.24b0 (2021-08-26)

- Add pre and post instrumentation entry points
  ([#1983](https://github.com/open-telemetry/opentelemetry-python/pull/1983))
- Fix documentation on well known exporters and variable OTEL_TRACES_EXPORTER which were misnamed
  ([#2023](https://github.com/open-telemetry/opentelemetry-python/pull/2023))
- `opentelemetry-sdk` `get_aggregated_resource()` returns default resource and service name
  whenever called
  ([#2013](https://github.com/open-telemetry/opentelemetry-python/pull/2013))
- `opentelemetry-distro` & `opentelemetry-sdk` Moved Auto Instrumentation Configurator code to SDK
  to let distros use its default implementation
  ([#1937](https://github.com/open-telemetry/opentelemetry-python/pull/1937))
- Add Trace ID validation to
  meet [TraceID spec](https://github.com/open-telemetry/opentelemetry-specification/blob/main/specification/overview.md#spancontext) ([#1992](https://github.com/open-telemetry/opentelemetry-python/pull/1992))
- Fixed Python 3.10 incompatibility in `opentelemetry-opentracing-shim` tests
  ([#2018](https://github.com/open-telemetry/opentelemetry-python/pull/2018))
- `opentelemetry-sdk` added support for `OTEL_SPAN_ATTRIBUTE_VALUE_LENGTH_LIMIT`
  ([#2044](https://github.com/open-telemetry/opentelemetry-python/pull/2044))
- `opentelemetry-sdk` Fixed bugs (#2041, #2042 & #2045) in Span Limits
  ([#2044](https://github.com/open-telemetry/opentelemetry-python/pull/2044))
- `opentelemetry-sdk` Add support for `OTEL_ATTRIBUTE_VALUE_LENGTH_LIMIT` env var
  ([#2056](https://github.com/open-telemetry/opentelemetry-python/pull/2056))
- `opentelemetry-sdk` Treat limit even vars set to empty values as unset/unlimited.
  ([#2054](https://github.com/open-telemetry/opentelemetry-python/pull/2054))
- `opentelemetry-api` Attribute keys must be non-empty strings.
  ([#2057](https://github.com/open-telemetry/opentelemetry-python/pull/2057))

## Version 0.23.1 (2021-07-26)

### Changed

- Fix opentelemetry-bootstrap dependency script.
  ([#1987](https://github.com/open-telemetry/opentelemetry-python/pull/1987))

## Version 1.4.0/0.23b0 (2021-07-21)

### Added

- Moved `opentelemetry-instrumentation` to core repository.
  ([#1959](https://github.com/open-telemetry/opentelemetry-python/pull/1959))
- Add support for OTLP Exporter Protobuf over HTTP
  ([#1868](https://github.com/open-telemetry/opentelemetry-python/pull/1868))
- Dropped attributes/events/links count available exposed on ReadableSpans.
  ([#1893](https://github.com/open-telemetry/opentelemetry-python/pull/1893))
- Added dropped count to otlp, jaeger and zipkin exporters.
  ([#1893](https://github.com/open-telemetry/opentelemetry-python/pull/1893))

### Added

- Give OTLPHandler the ability to process attributes
  ([#1952](https://github.com/open-telemetry/opentelemetry-python/pull/1952))
- Add global LogEmitterProvider and convenience function get_log_emitter
  ([#1901](https://github.com/open-telemetry/opentelemetry-python/pull/1901))
- Add OTLPHandler for standard library logging module
  ([#1903](https://github.com/open-telemetry/opentelemetry-python/pull/1903))

### Changed

- Updated `opentelemetry-opencensus-exporter` to use `service_name` of spans instead of resource
  ([#1897](https://github.com/open-telemetry/opentelemetry-python/pull/1897))
- Added descriptions to the env variables mentioned in the opentelemetry-specification
  ([#1898](https://github.com/open-telemetry/opentelemetry-python/pull/1898))
- Ignore calls to `Span.set_status` with `StatusCode.UNSET` and also if previous status already
  had `StatusCode.OK`.
  ([#1902](https://github.com/open-telemetry/opentelemetry-python/pull/1902))
- Attributes for `Link` and `Resource` are immutable as they are for `Event`, which means
  any attempt to modify attributes directly will result in a `TypeError` exception.
  ([#1909](https://github.com/open-telemetry/opentelemetry-python/pull/1909))
- Added `BoundedAttributes` to the API to make it available for `Link` which is defined in the
  API. Marked `BoundedDict` in the SDK as deprecated as a result.
  ([#1915](https://github.com/open-telemetry/opentelemetry-python/pull/1915))
- Fix OTLP SpanExporter to distinguish spans based off Resource and InstrumentationInfo
  ([#1927](https://github.com/open-telemetry/opentelemetry-python/pull/1927))
- Updating dependency for opentelemetry api/sdk packages to support major version instead of
  pinning to specific versions.
  ([#1933](https://github.com/open-telemetry/opentelemetry-python/pull/1933))
- `opentelemetry-semantic-conventions` Generate semconv constants update for OTel Spec 1.5.0
  ([#1946](https://github.com/open-telemetry/opentelemetry-python/pull/1946))

### Fixed

- Updated `opentelementry-opentracing-shim` `ScopeShim` to report exceptions in
  opentelemetry specification format, rather than opentracing spec format.
  ([#1878](https://github.com/open-telemetry/opentelemetry-python/pull/1878))

## Version 1.3.0/0.22b0 (2021-06-01)

### Added

- Allow span limits to be set programmatically via TracerProvider.
  ([#1877](https://github.com/open-telemetry/opentelemetry-python/pull/1877))
- Added support for CreateKey functionality.
  ([#1853](https://github.com/open-telemetry/opentelemetry-python/pull/1853))

### Changed

- Updated get_tracer to return an empty string when passed an invalid name
  ([#1854](https://github.com/open-telemetry/opentelemetry-python/pull/1854))
- Changed AttributeValue sequences to warn mypy users on adding None values to array
  ([#1855](https://github.com/open-telemetry/opentelemetry-python/pull/1855))
- Fixed exporter OTLP header parsing to match baggage header formatting.
  ([#1869](https://github.com/open-telemetry/opentelemetry-python/pull/1869))
- Added optional `schema_url` field to `Resource` class
  ([#1871](https://github.com/open-telemetry/opentelemetry-python/pull/1871))
- Update protos to latest version release 0.9.0
  ([#1873](https://github.com/open-telemetry/opentelemetry-python/pull/1873))

## Version 1.2.0/0.21b0 (2021-05-11)

### Added

- Added example for running Django with auto instrumentation.
  ([#1803](https://github.com/open-telemetry/opentelemetry-python/pull/1803))
- Added `B3SingleFormat` and `B3MultiFormat` propagators to the `opentelemetry-propagator-b3` package.
  ([#1823](https://github.com/open-telemetry/opentelemetry-python/pull/1823))
- Added support for OTEL_SERVICE_NAME.
  ([#1829](https://github.com/open-telemetry/opentelemetry-python/pull/1829))
- Lazily read/configure limits and allow limits to be unset.
  ([#1839](https://github.com/open-telemetry/opentelemetry-python/pull/1839))
- Added support for OTEL_EXPORTER_JAEGER_TIMEOUT
  ([#1863](https://github.com/open-telemetry/opentelemetry-python/pull/1863))

### Changed

- Fixed OTLP gRPC exporter silently failing if scheme is not specified in endpoint.
  ([#1806](https://github.com/open-telemetry/opentelemetry-python/pull/1806))
- Rename CompositeHTTPPropagator to CompositePropagator as per specification.
  ([#1807](https://github.com/open-telemetry/opentelemetry-python/pull/1807))
- Propagators use the root context as default for `extract` and do not modify
  the context if extracting from carrier does not work.
  ([#1811](https://github.com/open-telemetry/opentelemetry-python/pull/1811))
- Fixed `b3` propagator entrypoint to point to `B3SingleFormat` propagator.
  ([#1823](https://github.com/open-telemetry/opentelemetry-python/pull/1823))
- Added `b3multi` propagator entrypoint to point to `B3MultiFormat` propagator.
  ([#1823](https://github.com/open-telemetry/opentelemetry-python/pull/1823))
- Improve warning when failing to decode byte attribute
  ([#1810](https://github.com/open-telemetry/opentelemetry-python/pull/1810))
- Fixed inconsistency in parent_id formatting from the ConsoleSpanExporter
  ([#1833](https://github.com/open-telemetry/opentelemetry-python/pull/1833))
- Include span parent in Jaeger gRPC export as `CHILD_OF` reference
  ([#1809])(https://github.com/open-telemetry/opentelemetry-python/pull/1809)
- Fixed sequence values in OTLP exporter not translating
  ([#1818](https://github.com/open-telemetry/opentelemetry-python/pull/1818))
- Update transient errors retry timeout and retryable status codes
  ([#1842](https://github.com/open-telemetry/opentelemetry-python/pull/1842))
- Apply validation of attributes to `Resource`, move attribute related logic to separate package.
  ([#1834](https://github.com/open-telemetry/opentelemetry-python/pull/1834))
- Fix start span behavior when excess links and attributes are included
  ([#1856](https://github.com/open-telemetry/opentelemetry-python/pull/1856))

### Removed

- Moved `opentelemetry-instrumentation` to contrib repository.
  ([#1797](https://github.com/open-telemetry/opentelemetry-python/pull/1797))

## Version 1.1.0 (2021-04-20)

### Added

- Added `py.typed` file to every package. This should resolve a bunch of mypy
  errors for users.
  ([#1720](https://github.com/open-telemetry/opentelemetry-python/pull/1720))
- Add auto generated trace and resource attributes semantic conventions
  ([#1759](https://github.com/open-telemetry/opentelemetry-python/pull/1759))
- Added `SpanKind` to `should_sample` parameters, suggest using parent span context's tracestate
  instead of manually passed in tracestate in `should_sample`
  ([#1764](https://github.com/open-telemetry/opentelemetry-python/pull/1764))
- Added experimental HTTP back propagators.
  ([#1762](https://github.com/open-telemetry/opentelemetry-python/pull/1762))
- Zipkin exporter: Add support for timeout and implement shutdown
  ([#1799](https://github.com/open-telemetry/opentelemetry-python/pull/1799))

### Changed

- Adjust `B3Format` propagator to be spec compliant by not modifying context
  when propagation headers are not present/invalid/empty
  ([#1728](https://github.com/open-telemetry/opentelemetry-python/pull/1728))
- Silence unnecessary warning when creating a new Status object without description.
  ([#1721](https://github.com/open-telemetry/opentelemetry-python/pull/1721))
- Update bootstrap cmd to use exact version when installing instrumentation packages.
  ([#1722](https://github.com/open-telemetry/opentelemetry-python/pull/1722))
- Fix B3 propagator to never return None.
  ([#1750](https://github.com/open-telemetry/opentelemetry-python/pull/1750))
- Added ProxyTracerProvider and ProxyTracer implementations to allow fetching provider
  and tracer instances before a global provider is set up.
  ([#1726](https://github.com/open-telemetry/opentelemetry-python/pull/1726))
- Added `__contains__` to `opentelementry.trace.span.TraceState`.
  ([#1773](https://github.com/open-telemetry/opentelemetry-python/pull/1773))
- `opentelemetry-opentracing-shim` Fix an issue in the shim where a Span was being wrapped
  in a NonRecordingSpan when it wasn't necessary.
  ([#1776](https://github.com/open-telemetry/opentelemetry-python/pull/1776))
- OTLP Exporter now uses the scheme in the endpoint to determine whether to establish
  a secure connection or not.
  ([#1771](https://github.com/open-telemetry/opentelemetry-python/pull/1771))

## Version 1.0.0 (2021-03-26)

### Added

- Document how to work with fork process web server models(Gunicorn, uWSGI etc...)
  ([#1609](https://github.com/open-telemetry/opentelemetry-python/pull/1609))
- Add `max_attr_value_length` support to Jaeger exporter
  ([#1633](https://github.com/open-telemetry/opentelemetry-python/pull/1633))
- Moved `use_span` from Tracer to `opentelemetry.trace.use_span`.
  ([#1668](https://github.com/open-telemetry/opentelemetry-python/pull/1668))
- `opentelemetry.trace.use_span()` will now overwrite previously set status on span in case an
  exception is raised inside the context manager and `set_status_on_exception` is set to `True`.
  ([#1668](https://github.com/open-telemetry/opentelemetry-python/pull/1668))
- Add `udp_split_oversized_batches` support to jaeger exporter
  ([#1500](https://github.com/open-telemetry/opentelemetry-python/pull/1500))

### Changed

- remove `service_name` from constructor of jaeger and opencensus exporters and
  use of env variable `OTEL_PYTHON_SERVICE_NAME`
  ([#1669])(https://github.com/open-telemetry/opentelemetry-python/pull/1669)
- Rename `IdsGenerator` to `IdGenerator`
  ([#1651](https://github.com/open-telemetry/opentelemetry-python/pull/1651))
- Make TracerProvider's resource attribute private
  ([#1652](https://github.com/open-telemetry/opentelemetry-python/pull/1652))
- Rename Resource's `create_empty` to `get_empty`
  ([#1653](https://github.com/open-telemetry/opentelemetry-python/pull/1653))
- Renamed `BatchExportSpanProcessor` to `BatchSpanProcessor` and `SimpleExportSpanProcessor` to
  `SimpleSpanProcessor`
  ([#1656](https://github.com/open-telemetry/opentelemetry-python/pull/1656))
- Rename `DefaultSpan` to `NonRecordingSpan`
  ([#1661](https://github.com/open-telemetry/opentelemetry-python/pull/1661))
- Fixed distro configuration with `OTEL_TRACES_EXPORTER` env var set to `otlp`
  ([#1657](https://github.com/open-telemetry/opentelemetry-python/pull/1657))
- Moving `Getter`, `Setter` and `TextMapPropagator` out of `opentelemetry.trace.propagation` and
  into `opentelemetry.propagators`
  ([#1662](https://github.com/open-telemetry/opentelemetry-python/pull/1662))
- Rename `BaggagePropagator` to `W3CBaggagePropagator`
  ([#1663](https://github.com/open-telemetry/opentelemetry-python/pull/1663))
- Rename `JaegerSpanExporter` to `JaegerExporter` and rename `ZipkinSpanExporter` to `ZipkinExporter`
  ([#1664](https://github.com/open-telemetry/opentelemetry-python/pull/1664))
- Expose `StatusCode` from the `opentelemetry.trace` module
  ([#1681](https://github.com/open-telemetry/opentelemetry-python/pull/1681))
- Status now only sets `description` when `status_code` is set to `StatusCode.ERROR`
  ([#1673](https://github.com/open-telemetry/opentelemetry-python/pull/1673))
- Update OTLP exporter to use OTLP proto `0.7.0`
  ([#1674](https://github.com/open-telemetry/opentelemetry-python/pull/1674))
- Remove time_ns from API and add a warning for older versions of Python
  ([#1602](https://github.com/open-telemetry/opentelemetry-python/pull/1602))
- Hide implementation classes/variables in api/sdk
  ([#1684](https://github.com/open-telemetry/opentelemetry-python/pull/1684))
- Cleanup OTLP exporter compression options, add tests
  ([#1671](https://github.com/open-telemetry/opentelemetry-python/pull/1671))
- Initial documentation for environment variables
  ([#1680](https://github.com/open-telemetry/opentelemetry-python/pull/1680))
- Change Zipkin exporter to obtain service.name from span
  ([#1696](https://github.com/open-telemetry/opentelemetry-python/pull/1696))
- Split up `opentelemetry-exporter-jaeger` package into `opentelemetry-exporter-jaeger-proto-grpc` and
  `opentelemetry-exporter-jaeger-thrift` packages to reduce dependencies for each one.
  ([#1694](https://github.com/open-telemetry/opentelemetry-python/pull/1694))
- Added `opentelemetry-exporter-otlp-proto-grpc` and changed `opentelemetry-exporter-otlp` to
  install it as a dependency. This will allow for the next package/protocol to also be in
  its own package.
  ([#1695](https://github.com/open-telemetry/opentelemetry-python/pull/1695))
- Change Jaeger exporters to obtain service.name from span
  ([#1703](https://github.com/open-telemetry/opentelemetry-python/pull/1703))
- Fixed an unset `OTEL_TRACES_EXPORTER` resulting in an error
  ([#1707](https://github.com/open-telemetry/opentelemetry-python/pull/1707))
- Split Zipkin exporter into `opentelemetry-exporter-zipkin-json` and
  `opentelemetry-exporter-zipkin-proto-http` packages to reduce dependencies. The
  `opentelemetry-exporter-zipkin` installs both.
  ([#1699](https://github.com/open-telemetry/opentelemetry-python/pull/1699))
- Make setters and getters optional
  ([#1690](https://github.com/open-telemetry/opentelemetry-python/pull/1690))

### Removed

- Removed unused `get_hexadecimal_trace_id` and `get_hexadecimal_span_id` methods.
  ([#1675](https://github.com/open-telemetry/opentelemetry-python/pull/1675))
- Remove `OTEL_EXPORTER_*_ INSECURE` env var
  ([#1682](https://github.com/open-telemetry/opentelemetry-python/pull/1682))
- Removing support for Python 3.5
  ([#1706](https://github.com/open-telemetry/opentelemetry-python/pull/1706))

## Version 0.19b0 (2021-03-26)

### Changed

- remove `service_name` from constructor of jaeger and opencensus exporters and
  use of env variable `OTEL_PYTHON_SERVICE_NAME`
  ([#1669])(https://github.com/open-telemetry/opentelemetry-python/pull/1669)
- Rename `IdsGenerator` to `IdGenerator`
  ([#1651](https://github.com/open-telemetry/opentelemetry-python/pull/1651))

### Removed

- Removing support for Python 3.5
  ([#1706](https://github.com/open-telemetry/opentelemetry-python/pull/1706))

## Version 0.18b0 (2021-02-16)

### Added

- Add urllib to opentelemetry-bootstrap target list
  ([#1584](https://github.com/open-telemetry/opentelemetry-python/pull/1584))

## Version 1.0.0rc1 (2021-02-12)

### Changed

- Tracer provider environment variables are now consistent with the rest
  ([#1571](https://github.com/open-telemetry/opentelemetry-python/pull/1571))
- Rename `TRACE_` to `TRACES_` for environment variables
  ([#1595](https://github.com/open-telemetry/opentelemetry-python/pull/1595))
- Limits for Span attributes, events and links have been updated to 128
  ([1597](https://github.com/open-telemetry/opentelemetry-python/pull/1597))
- Read-only Span attributes have been moved to ReadableSpan class
  ([#1560](https://github.com/open-telemetry/opentelemetry-python/pull/1560))
- `BatchExportSpanProcessor` flushes export queue when it reaches `max_export_batch_size`
  ([#1521](https://github.com/open-telemetry/opentelemetry-python/pull/1521))

### Added

- Added `end_on_exit` argument to `start_as_current_span`
  ([#1519](https://github.com/open-telemetry/opentelemetry-python/pull/1519))
- Add `Span.set_attributes` method to set multiple values with one call
  ([#1520](https://github.com/open-telemetry/opentelemetry-python/pull/1520))
- Make sure Resources follow semantic conventions
  ([#1480](https://github.com/open-telemetry/opentelemetry-python/pull/1480))
- Allow missing carrier headers to continue without raising AttributeError
  ([#1545](https://github.com/open-telemetry/opentelemetry-python/pull/1545))

### Removed

- Remove Configuration
  ([#1523](https://github.com/open-telemetry/opentelemetry-python/pull/1523))
- Remove Metrics as part of stable, marked as experimental
  ([#1568](https://github.com/open-telemetry/opentelemetry-python/pull/1568))

## Version 0.17b0 (2021-01-20)

### Added

- Add support for OTLP v0.6.0
  ([#1472](https://github.com/open-telemetry/opentelemetry-python/pull/1472))
- Add protobuf via gRPC exporting support for Jaeger
  ([#1471](https://github.com/open-telemetry/opentelemetry-python/pull/1471))
- Add support for Python 3.9
  ([#1441](https://github.com/open-telemetry/opentelemetry-python/pull/1441))
- Added the ability to disable instrumenting libraries specified by OTEL_PYTHON_DISABLED_INSTRUMENTATIONS env variable,
  when using opentelemetry-instrument command.
  ([#1461](https://github.com/open-telemetry/opentelemetry-python/pull/1461))
- Add `fields` to propagators
  ([#1374](https://github.com/open-telemetry/opentelemetry-python/pull/1374))
- Add local/remote samplers to parent based sampler
  ([#1440](https://github.com/open-telemetry/opentelemetry-python/pull/1440))
- Add support for OTEL*SPAN*{ATTRIBUTE_COUNT_LIMIT,EVENT_COUNT_LIMIT,LINK_COUNT_LIMIT}
  ([#1377](https://github.com/open-telemetry/opentelemetry-python/pull/1377))
- Return `None` for `DictGetter` if key not found
  ([#1449](https://github.com/open-telemetry/opentelemetry-python/pull/1449))
- Added support for Jaeger propagator
  ([#1219](https://github.com/open-telemetry/opentelemetry-python/pull/1219))
- Remove dependency on SDK from `opentelemetry-instrumentation` package. The
  `opentelemetry-sdk` package now registers an entrypoint `opentelemetry_configurator`
  to allow `opentelemetry-instrument` to load the configuration for the SDK
  ([#1420](https://github.com/open-telemetry/opentelemetry-python/pull/1420))
- `opentelemetry-exporter-zipkin` Add support for array attributes in Span and Resource exports
  ([#1285](https://github.com/open-telemetry/opentelemetry-python/pull/1285))
- Added `__repr__` for `DefaultSpan`, added `trace_flags` to `__repr__` of
  `SpanContext` ([#1485](https://github.com/open-telemetry/opentelemetry-python/pull/1485))
- `opentelemetry-sdk` Add support for OTEL_TRACE_SAMPLER and OTEL_TRACE_SAMPLER_ARG env variables
  ([#1496](https://github.com/open-telemetry/opentelemetry-python/pull/1496))
- Adding `opentelemetry-distro` package to add default configuration for
  span exporter to OTLP
  ([#1482](https://github.com/open-telemetry/opentelemetry-python/pull/1482))

### Changed

- `opentelemetry-exporter-zipkin` Updated zipkin exporter status code and error tag
  ([#1486](https://github.com/open-telemetry/opentelemetry-python/pull/1486))
- Recreate span on every run of a `start_as_current_span`-decorated function
  ([#1451](https://github.com/open-telemetry/opentelemetry-python/pull/1451))
- `opentelemetry-exporter-otlp` Headers are now passed in as tuple as metadata, instead of a
  string, which was incorrect.
  ([#1507](https://github.com/open-telemetry/opentelemetry-python/pull/1507))
- `opentelemetry-exporter-jaeger` Updated Jaeger exporter status code tag
  ([#1488](https://github.com/open-telemetry/opentelemetry-python/pull/1488))
- `opentelemetry-api` `opentelemety-sdk` Moved `idsgenerator` into sdk
  ([#1514](https://github.com/open-telemetry/opentelemetry-python/pull/1514))
- `opentelemetry-sdk` The B3Format propagator has been moved into its own package: `opentelemetry-propagator-b3`
  ([#1513](https://github.com/open-telemetry/opentelemetry-python/pull/1513))
- Update default port for OTLP exporter from 55680 to 4317
  ([#1516](https://github.com/open-telemetry/opentelemetry-python/pull/1516))
- `opentelemetry-exporter-zipkin` Update boolean attribute value transformation
  ([#1509](https://github.com/open-telemetry/opentelemetry-python/pull/1509))
- Move opentelemetry-opentracing-shim out of instrumentation folder
  ([#1533](https://github.com/open-telemetry/opentelemetry-python/pull/1533))
- `opentelemetry-sdk` The JaegerPropagator has been moved into its own package: `opentelemetry-propagator-jaeger`
  ([#1525](https://github.com/open-telemetry/opentelemetry-python/pull/1525))
- `opentelemetry-exporter-jaeger`, `opentelemetry-exporter-zipkin` Update InstrumentationInfo tag keys for Jaeger and
  Zipkin exporters
  ([#1535](https://github.com/open-telemetry/opentelemetry-python/pull/1535))
- `opentelemetry-sdk` Remove rate property setter from TraceIdRatioBasedSampler
  ([#1536](https://github.com/open-telemetry/opentelemetry-python/pull/1536))
- Fix TraceState to adhere to specs
  ([#1502](https://github.com/open-telemetry/opentelemetry-python/pull/1502))
- Update Resource `merge` key conflict precedence
  ([#1544](https://github.com/open-telemetry/opentelemetry-python/pull/1544))

### Removed

- `opentelemetry-api` Remove ThreadLocalRuntimeContext since python3.4 is not supported.

## Version 0.16b1 (2020-11-26)

### Added

- Add meter reference to observers
  ([#1425](https://github.com/open-telemetry/opentelemetry-python/pull/1425))

## Version 0.16b0 (2020-11-25)

### Added

- Add optional parameter to `record_exception` method
  ([#1314](https://github.com/open-telemetry/opentelemetry-python/pull/1314))
- Add pickle support to SpanContext class
  ([#1380](https://github.com/open-telemetry/opentelemetry-python/pull/1380))
- Add instrumentation library name and version to OTLP exported metrics
  ([#1418](https://github.com/open-telemetry/opentelemetry-python/pull/1418))
- Add Gzip compression for exporter
  ([#1141](https://github.com/open-telemetry/opentelemetry-python/pull/1141))
- Support for v2 api protobuf format
  ([#1318](https://github.com/open-telemetry/opentelemetry-python/pull/1318))
- Add IDs Generator as Configurable Property of Auto Instrumentation
  ([#1404](https://github.com/open-telemetry/opentelemetry-python/pull/1404))
- Added support for `OTEL_EXPORTER` to the `opentelemetry-instrument` command
  ([#1036](https://github.com/open-telemetry/opentelemetry-python/pull/1036))

### Changed

- Change temporality for Counter and UpDownCounter
  ([#1384](https://github.com/open-telemetry/opentelemetry-python/pull/1384))
- OTLP exporter: Handle error case when no credentials supplied
  ([#1366](https://github.com/open-telemetry/opentelemetry-python/pull/1366))
- Update protobuf versions
  ([#1356](https://github.com/open-telemetry/opentelemetry-python/pull/1356))
- Add missing references to instrumented packages
  ([#1416](https://github.com/open-telemetry/opentelemetry-python/pull/1416))
- Instrumentation Package depends on the OTel SDK
  ([#1405](https://github.com/open-telemetry/opentelemetry-python/pull/1405))
- Allow samplers to modify tracestate
  ([#1319](https://github.com/open-telemetry/opentelemetry-python/pull/1319))
- Update exception handling optional parameters, add escaped attribute to record_exception
  ([#1365](https://github.com/open-telemetry/opentelemetry-python/pull/1365))
- Rename `MetricRecord` to `ExportRecord`
  ([#1367](https://github.com/open-telemetry/opentelemetry-python/pull/1367))
- Rename `Record` to `Accumulation`
  ([#1373](https://github.com/open-telemetry/opentelemetry-python/pull/1373))
- Rename `Meter` to `Accumulator`
  ([#1372](https://github.com/open-telemetry/opentelemetry-python/pull/1372))
- Fix `ParentBased` sampler for implicit parent spans. Fix also `trace_state`
  erasure for dropped spans or spans sampled by the `TraceIdRatioBased` sampler.
  ([#1394](https://github.com/open-telemetry/opentelemetry-python/pull/1394))

## Version 0.15b0 (2020-11-02)

### Added

- Add Env variables in OTLP exporter
  ([#1101](https://github.com/open-telemetry/opentelemetry-python/pull/1101))
- Add support for Jaeger Span Exporter configuration by environment variables and<br/>
  change JaegerSpanExporter constructor parameters
  ([#1114](https://github.com/open-telemetry/opentelemetry-python/pull/1114))

### Changed

- Updating status codes to adhere to specs
  ([#1282](https://github.com/open-telemetry/opentelemetry-python/pull/1282))
- Set initial checkpoint timestamp in aggregators
  ([#1237](https://github.com/open-telemetry/opentelemetry-python/pull/1237))
- Make `SpanProcessor.on_start` accept parent Context
  ([#1251](https://github.com/open-telemetry/opentelemetry-python/pull/1251))
- Fix b3 propagator entrypoint
  ([#1265](https://github.com/open-telemetry/opentelemetry-python/pull/1265))
- Allow None in sequence attributes values
  ([#998](https://github.com/open-telemetry/opentelemetry-python/pull/998))
- Samplers to accept parent Context
  ([#1267](https://github.com/open-telemetry/opentelemetry-python/pull/1267))
- Span.is_recording() returns false after span has ended
  ([#1289](https://github.com/open-telemetry/opentelemetry-python/pull/1289))
- Allow samplers to modify tracestate
  ([#1319](https://github.com/open-telemetry/opentelemetry-python/pull/1319))
- Remove TracerProvider coupling from Tracer init
  ([#1295](https://github.com/open-telemetry/opentelemetry-python/pull/1295))

## Version 0.14b0 (2020-10-13)

### Added

- Add optional parameter to `record_exception` method
  ([#1242](https://github.com/open-telemetry/opentelemetry-python/pull/1242))
- Add support for `OTEL_PROPAGATORS`
  ([#1123](https://github.com/open-telemetry/opentelemetry-python/pull/1123))
- Add keys method to TextMap propagator Getter
  ([#1196](https://github.com/open-telemetry/opentelemetry-python/issues/1196))
- Add timestamps to OTLP exporter
  ([#1199](https://github.com/open-telemetry/opentelemetry-python/pull/1199))
- Add Global Error Handler
  ([#1080](https://github.com/open-telemetry/opentelemetry-python/pull/1080))
- Add support for `OTEL_BSP_MAX_QUEUE_SIZE`, `OTEL_BSP_SCHEDULE_DELAY_MILLIS`, `OTEL_BSP_MAX_EXPORT_BATCH_SIZE`
  and `OTEL_BSP_EXPORT_TIMEOUT_MILLIS` environment variables
  ([#1105](https://github.com/open-telemetry/opentelemetry-python/pull/1120))
- Adding Resource to MeterRecord
  ([#1209](https://github.com/open-telemetry/opentelemetry-python/pull/1209))
  s

### Changed

- Store `int`s as `int`s in the global Configuration object
  ([#1118](https://github.com/open-telemetry/opentelemetry-python/pull/1118))
- Allow for Custom Trace and Span IDs Generation - `IdsGenerator` for TracerProvider
  ([#1153](https://github.com/open-telemetry/opentelemetry-python/pull/1153))
- Update baggage propagation header
  ([#1194](https://github.com/open-telemetry/opentelemetry-python/pull/1194))
- Make instances of SpanContext immutable
  ([#1134](https://github.com/open-telemetry/opentelemetry-python/pull/1134))
- Parent is now always passed in via Context, instead of Span or SpanContext
  ([#1146](https://github.com/open-telemetry/opentelemetry-python/pull/1146))
- Update OpenTelemetry protos to v0.5.0
  ([#1143](https://github.com/open-telemetry/opentelemetry-python/pull/1143))
- Zipkin exporter now accepts a `max_tag_value_length` attribute to customize the
  maximum allowed size a tag value can have.
  ([#1151](https://github.com/open-telemetry/opentelemetry-python/pull/1151))
- Fixed OTLP events to Zipkin annotations translation.
  ([#1161](https://github.com/open-telemetry/opentelemetry-python/pull/1161))
- Fixed bootstrap command to correctly install opentelemetry-instrumentation-falcon instead of
  opentelemetry-instrumentation-flask.
  ([#1138](https://github.com/open-telemetry/opentelemetry-python/pull/1138))
- Update sampling result names
  ([#1128](https://github.com/open-telemetry/opentelemetry-python/pull/1128))
- Event attributes are now immutable
  ([#1195](https://github.com/open-telemetry/opentelemetry-python/pull/1195))
- Renaming metrics Batcher to Processor
  ([#1203](https://github.com/open-telemetry/opentelemetry-python/pull/1203))
- Protect access to Span implementation
  ([#1188](https://github.com/open-telemetry/opentelemetry-python/pull/1188))
- `start_as_current_span` and `use_span` can now optionally auto-record any exceptions raised inside the context
  manager.
  ([#1162](https://github.com/open-telemetry/opentelemetry-python/pull/1162))

## Version 0.13b0 (2020-09-17)

### Added

- Add instrumentation info to exported spans
  ([#1095](https://github.com/open-telemetry/opentelemetry-python/pull/1095))
- Add metric OTLP exporter
  ([#835](https://github.com/open-telemetry/opentelemetry-python/pull/835))
- Add type hints to OTLP exporter
  ([#1121](https://github.com/open-telemetry/opentelemetry-python/pull/1121))
- Add support for OTEL_EXPORTER_ZIPKIN_ENDPOINT env var. As part of this change, the
  configuration of the ZipkinSpanExporter exposes a `url` argument to replace `host_name`,
  `port`, `protocol`, `endpoint`. This brings this implementation inline with other
  implementations.
  ([#1064](https://github.com/open-telemetry/opentelemetry-python/pull/1064))
- Zipkin exporter report instrumentation info.
  ([#1097](https://github.com/open-telemetry/opentelemetry-python/pull/1097))
- Add status mapping to tags
  ([#1111](https://github.com/open-telemetry/opentelemetry-python/issues/1111))
- Report instrumentation info
  ([#1098](https://github.com/open-telemetry/opentelemetry-python/pull/1098))
- Add support for http metrics
  ([#1116](https://github.com/open-telemetry/opentelemetry-python/pull/1116))
- Populate resource attributes as per semantic conventions
  ([#1053](https://github.com/open-telemetry/opentelemetry-python/pull/1053))

### Changed

- Refactor `SpanContext.is_valid` from a method to a data attribute
  ([#1005](https://github.com/open-telemetry/opentelemetry-python/pull/1005))
- Moved samplers from API to SDK
  ([#1023](https://github.com/open-telemetry/opentelemetry-python/pull/1023))
- Change return value type of `correlationcontext.get_correlations` to immutable `MappingProxyType`
  ([#1024](https://github.com/open-telemetry/opentelemetry-python/pull/1024))
- Sampling spec changes
  ([#1034](https://github.com/open-telemetry/opentelemetry-python/pull/1034))
- Remove lazy Event and Link API from Span interface
  ([#1045](https://github.com/open-telemetry/opentelemetry-python/pull/1045))
- Rename CorrelationContext to Baggage
  ([#1060](https://github.com/open-telemetry/opentelemetry-python/pull/1060))
- Rename HTTPTextFormat to TextMapPropagator. This change also updates `get_global_httptextformat` and
  `set_global_httptextformat` to `get_global_textmap` and `set_global_textmap`
  ([#1085](https://github.com/open-telemetry/opentelemetry-python/pull/1085))
- Fix api/sdk setup.cfg to include missing python files
  ([#1091](https://github.com/open-telemetry/opentelemetry-python/pull/1091))
- Improve BatchExportSpanProcessor
  ([#1062](https://github.com/open-telemetry/opentelemetry-python/pull/1062))
- Rename Resource labels to attributes
  ([#1082](https://github.com/open-telemetry/opentelemetry-python/pull/1082))
- Rename members of `trace.sampling.Decision` enum
  ([#1115](https://github.com/open-telemetry/opentelemetry-python/pull/1115))
- Merge `OTELResourceDetector` result when creating resources
  ([#1096](https://github.com/open-telemetry/opentelemetry-python/pull/1096))

### Removed

- Drop support for Python 3.4
  ([#1099](https://github.com/open-telemetry/opentelemetry-python/pull/1099))

## Version 0.12b0 (2020-08-14)

### Added

- Implement Views in metrics SDK
  ([#596](https://github.com/open-telemetry/opentelemetry-python/pull/596))

### Changed

- Update environment variable names, prefix changed from `OPENTELEMETRY` to `OTEL`
  ([#904](https://github.com/open-telemetry/opentelemetry-python/pull/904))
- Stop TracerProvider and MeterProvider from being overridden
  ([#959](https://github.com/open-telemetry/opentelemetry-python/pull/959))
- Update default port to 55680
  ([#977](https://github.com/open-telemetry/opentelemetry-python/pull/977))
- Add proper length zero padding to hex strings of traceId, spanId, parentId sent on the wire, for compatibility with
  jaeger-collector
  ([#908](https://github.com/open-telemetry/opentelemetry-python/pull/908))
- Send start_timestamp and convert labels to strings
  ([#937](https://github.com/open-telemetry/opentelemetry-python/pull/937))
- Renamed several packages
  ([#953](https://github.com/open-telemetry/opentelemetry-python/pull/953))
- Thrift URL for Jaeger exporter doesn't allow HTTPS (hardcoded to HTTP)
  ([#978](https://github.com/open-telemetry/opentelemetry-python/pull/978))
- Change reference names to opentelemetry-instrumentation-opentracing-shim
  ([#969](https://github.com/open-telemetry/opentelemetry-python/pull/969))
- Changed default Sampler to `ParentOrElse(AlwaysOn)`
  ([#960](https://github.com/open-telemetry/opentelemetry-python/pull/960))
- Update environment variable names, prefix changed from `OPENTELEMETRY` to `OTEL`
  ([#904](https://github.com/open-telemetry/opentelemetry-python/pull/904))
- Update environment variable `OTEL_RESOURCE` to `OTEL_RESOURCE_ATTRIBUTES` as per
  the specification

## Version 0.11b0 (2020-07-28)

### Added

- Add support for resources and resource detector
  ([#853](https://github.com/open-telemetry/opentelemetry-python/pull/853))

### Changed

- Return INVALID_SPAN if no TracerProvider set for get_current_span
  ([#751](https://github.com/open-telemetry/opentelemetry-python/pull/751))
- Rename record_error to record_exception
  ([#927](https://github.com/open-telemetry/opentelemetry-python/pull/927))
- Update span exporter to use OpenTelemetry Proto v0.4.0
  ([#872](https://github.com/open-telemetry/opentelemetry-python/pull/889))

## Version 0.10b0 (2020-06-23)

### Changed

- Regenerate proto code and add pyi stubs
  ([#823](https://github.com/open-telemetry/opentelemetry-python/pull/823))
- Rename CounterAggregator -> SumAggregator
  ([#816](https://github.com/open-telemetry/opentelemetry-python/pull/816))

## Version 0.9b0 (2020-06-10)

### Added

- Adding trace.get_current_span, Removing Tracer.get_current_span
  ([#552](https://github.com/open-telemetry/opentelemetry-python/pull/552))
- Add SumObserver, UpDownSumObserver and LastValueAggregator in metrics
  ([#789](https://github.com/open-telemetry/opentelemetry-python/pull/789))
- Add start_pipeline to MeterProvider
  ([#791](https://github.com/open-telemetry/opentelemetry-python/pull/791))
- Initial release of opentelemetry-ext-otlp, opentelemetry-proto

### Changed

- Move stateful & resource from Meter to MeterProvider
  ([#751](https://github.com/open-telemetry/opentelemetry-python/pull/751))
- Rename Measure to ValueRecorder in metrics
  ([#761](https://github.com/open-telemetry/opentelemetry-python/pull/761))
- Rename Observer to ValueObserver
  ([#764](https://github.com/open-telemetry/opentelemetry-python/pull/764))
- Log a warning when replacing the global Tracer/Meter provider
  ([#856](https://github.com/open-telemetry/opentelemetry-python/pull/856))
- bugfix: byte type attributes are decoded before adding to attributes dict
  ([#775](https://github.com/open-telemetry/opentelemetry-python/pull/775))
- Rename opentelemetry-auto-instrumentation to opentelemetry-instrumentation,
  and console script `opentelemetry-auto-instrumentation` to `opentelemetry-instrument`

## Version 0.8b0 (2020-05-27)

### Added

- Add a new bootstrap command that enables automatic instrument installations.
  ([#650](https://github.com/open-telemetry/opentelemetry-python/pull/650))

### Changed

- Handle boolean, integer and float values in Configuration
  ([#662](https://github.com/open-telemetry/opentelemetry-python/pull/662))
- bugfix: ensure status is always string
  ([#640](https://github.com/open-telemetry/opentelemetry-python/pull/640))
- Transform resource to tags when exporting
  ([#707](https://github.com/open-telemetry/opentelemetry-python/pull/707))
- Rename otcollector to opencensus
  ([#695](https://github.com/open-telemetry/opentelemetry-python/pull/695))
- Transform resource to tags when exporting
  ([#645](https://github.com/open-telemetry/opentelemetry-python/pull/645))
- `ext/boto`: Could not serialize attribute aws.region to tag when exporting via jaeger
  Serialize tuple type values by coercing them into a string, since Jaeger does not
  support tuple types.
  ([#865](https://github.com/open-telemetry/opentelemetry-python/pull/865))
- Specify to_json indent from arguments
  ([#718](https://github.com/open-telemetry/opentelemetry-python/pull/718))
- Span.resource will now default to an empty resource
  ([#724](https://github.com/open-telemetry/opentelemetry-python/pull/724))
- bugfix: Fix error message
  ([#729](https://github.com/open-telemetry/opentelemetry-python/pull/729))
- deep copy empty attributes
  ([#714](https://github.com/open-telemetry/opentelemetry-python/pull/714))

## Version 0.7b1 (2020-05-12)

### Added

- Add reset for the global configuration object, for testing purposes
  ([#636](https://github.com/open-telemetry/opentelemetry-python/pull/636))
- Add support for programmatic instrumentation
  ([#579](https://github.com/open-telemetry/opentelemetry-python/pull/569))

### Changed

- tracer.get_tracer now optionally accepts a TracerProvider
  ([#602](https://github.com/open-telemetry/opentelemetry-python/pull/602))
- Configuration object can now be used by any component of opentelemetry,
  including 3rd party instrumentations
  ([#563](https://github.com/open-telemetry/opentelemetry-python/pull/563))
- bugfix: configuration object now matches fields in a case-sensitive manner
  ([#583](https://github.com/open-telemetry/opentelemetry-python/pull/583))
- bugfix: configuration object now accepts all valid python variable names
  ([#583](https://github.com/open-telemetry/opentelemetry-python/pull/583))
- bugfix: configuration undefined attributes now return None instead of raising
  an AttributeError.
  ([#583](https://github.com/open-telemetry/opentelemetry-python/pull/583))
- bugfix: 'debug' field is now correct
  ([#549](https://github.com/open-telemetry/opentelemetry-python/pull/549))
- bugfix: enable auto-instrumentation command to work for custom entry points
  (e.g. flask_run)
  ([#567](https://github.com/open-telemetry/opentelemetry-python/pull/567))
- Exporter API: span parents are now always spancontext
  ([#548](https://github.com/open-telemetry/opentelemetry-python/pull/548))
- Console span exporter now prints prettier, more legible messages
  ([#505](https://github.com/open-telemetry/opentelemetry-python/pull/505))
- bugfix: B3 propagation now retrieves parentSpanId correctly
  ([#621](https://github.com/open-telemetry/opentelemetry-python/pull/621))
- bugfix: a DefaultSpan now longer causes an exception when used with tracer
  ([#577](https://github.com/open-telemetry/opentelemetry-python/pull/577))
- move last_updated_timestamp into aggregators instead of bound metric
  instrument
  ([#522](https://github.com/open-telemetry/opentelemetry-python/pull/522))
- bugfix: suppressing instrumentation in metrics to eliminate an infinite loop
  of telemetry
  ([#529](https://github.com/open-telemetry/opentelemetry-python/pull/529))
- bugfix: freezing span attribute sequences, reducing potential user errors
  ([#529](https://github.com/open-telemetry/opentelemetry-python/pull/529))

## Version 0.6b0 (2020-03-30)

### Added

- Add support for lazy events and links
  ([#474](https://github.com/open-telemetry/opentelemetry-python/pull/474))
- Adding is_remote flag to SpanContext, indicating when a span is remote
  ([#516](https://github.com/open-telemetry/opentelemetry-python/pull/516))
- Adding a solution to release metric handles and observers
  ([#435](https://github.com/open-telemetry/opentelemetry-python/pull/435))
- Initial release: opentelemetry-instrumentation

### Changed

- Metrics API no longer uses LabelSet
  ([#527](https://github.com/open-telemetry/opentelemetry-python/pull/527))
- Allow digit as first char in vendor specific trace state key
  ([#511](https://github.com/open-telemetry/opentelemetry-python/pull/511))
- Exporting to collector now works
  ([#508](https://github.com/open-telemetry/opentelemetry-python/pull/508))

## Version 0.5b0 (2020-03-16)

### Added

- Adding Correlation Context API/SDK and propagator
  ([#471](https://github.com/open-telemetry/opentelemetry-python/pull/471))
- Adding a global configuration module to simplify setting and getting globals
  ([#466](https://github.com/open-telemetry/opentelemetry-python/pull/466))
- Adding named meters, removing batchers
  ([#431](https://github.com/open-telemetry/opentelemetry-python/pull/431))
- Adding attach/detach methods as per spec
  ([#429](https://github.com/open-telemetry/opentelemetry-python/pull/429))
- Adding OT Collector metrics exporter
  ([#454](https://github.com/open-telemetry/opentelemetry-python/pull/454))
- Initial release opentelemetry-ext-otcollector

### Changed

- Rename metric handle to bound metric instrument
  ([#470](https://github.com/open-telemetry/opentelemetry-python/pull/470))
- Moving resources to sdk
  ([#464](https://github.com/open-telemetry/opentelemetry-python/pull/464))
- Implementing propagators to API to use context
  ([#446](https://github.com/open-telemetry/opentelemetry-python/pull/446))
- Renaming TraceOptions to TraceFlags
  ([#450](https://github.com/open-telemetry/opentelemetry-python/pull/450))
- Renaming TracerSource to TracerProvider
  ([#441](https://github.com/open-telemetry/opentelemetry-python/pull/441))
- Improve validation of attributes
  ([#460](https://github.com/open-telemetry/opentelemetry-python/pull/460))
- Re-raise errors caught in opentelemetry.sdk.trace.Tracer.use_span()
  ([#469](https://github.com/open-telemetry/opentelemetry-python/pull/469))
- Implement observer instrument
  ([#425](https://github.com/open-telemetry/opentelemetry-python/pull/425))

## Version 0.4a0 (2020-02-21)

### Added

- Added named Tracers
  ([#301](https://github.com/open-telemetry/opentelemetry-python/pull/301))
- Add int and valid sequenced to AttributeValue type
  ([#368](https://github.com/open-telemetry/opentelemetry-python/pull/368))
- Add ABC for Metric
  ([#391](https://github.com/open-telemetry/opentelemetry-python/pull/391))
- Metrics export pipeline, and stdout exporter
  ([#341](https://github.com/open-telemetry/opentelemetry-python/pull/341))
- Adding Context API Implementation
  ([#395](https://github.com/open-telemetry/opentelemetry-python/pull/395))
- Adding trace.get_tracer function
  ([#430](https://github.com/open-telemetry/opentelemetry-python/pull/430))
- Add runtime validation for set_attribute
  ([#348](https://github.com/open-telemetry/opentelemetry-python/pull/348))
- Add support for B3 ParentSpanID
  ([#286](https://github.com/open-telemetry/opentelemetry-python/pull/286))
- Implement MinMaxSumCount aggregator
  ([#422](https://github.com/open-telemetry/opentelemetry-python/pull/422))
- Initial release opentelemetry-ext-zipkin, opentelemetry-ext-prometheus

### Changed

- Separate Default classes from interface descriptions
  ([#311](https://github.com/open-telemetry/opentelemetry-python/pull/311))
- Export span status
  ([#367](https://github.com/open-telemetry/opentelemetry-python/pull/367))
- Export span kind
  ([#387](https://github.com/open-telemetry/opentelemetry-python/pull/387))
- Set status for ended spans
  ([#297](https://github.com/open-telemetry/opentelemetry-python/pull/297) and
  [#358](https://github.com/open-telemetry/opentelemetry-python/pull/358))
- Use module loggers
  ([#351](https://github.com/open-telemetry/opentelemetry-python/pull/351))
- Protect start_time and end_time from being set manually by the user
  ([#363](https://github.com/open-telemetry/opentelemetry-python/pull/363))
- Set status in start_as_current_span
  ([#377](https://github.com/open-telemetry/opentelemetry-python/pull/377))
- Implement force_flush for span processors
  ([#389](https://github.com/open-telemetry/opentelemetry-python/pull/389))
- Set sampled flag on sampling trace
  ([#407](https://github.com/open-telemetry/opentelemetry-python/pull/407))
- Add io and formatter options to console exporter
  ([#412](https://github.com/open-telemetry/opentelemetry-python/pull/412))
- Clean up ProbabilitySample for 64 bit trace IDs
  ([#238](https://github.com/open-telemetry/opentelemetry-python/pull/238))

### Removed

- Remove monotonic and absolute metric instruments
  ([#410](https://github.com/open-telemetry/opentelemetry-python/pull/410))

## Version 0.3a0 (2019-12-11)

### Added

- Add metrics exporters
  ([#192](https://github.com/open-telemetry/opentelemetry-python/pull/192))
- Implement extract and inject support for HTTP_HEADERS and TEXT_MAP formats
  ([#256](https://github.com/open-telemetry/opentelemetry-python/pull/256))

### Changed

- Multiple tracing API/SDK changes
- Multiple metrics API/SDK changes

### Removed

- Remove option to create unstarted spans from API
  ([#290](https://github.com/open-telemetry/opentelemetry-python/pull/290))

## Version 0.2a0 (2019-10-29)

### Added

- W3C TraceContext fixes and compliance tests
  ([#228](https://github.com/open-telemetry/opentelemetry-python/pull/228))
- Sampler API/SDK
  ([#225](https://github.com/open-telemetry/opentelemetry-python/pull/225))
- Initial release: opentelemetry-ext-jaeger, opentelemetry-opentracing-shim

### Changed

- Multiple metrics API/SDK changes
- Multiple tracing API/SDK changes
- Multiple context API changes
- Multiple bugfixes and improvements

## Version 0.1a0 (2019-09-30)

### Added

- Initial release api/sdk

- Use Attribute rather than boundattribute in logrecord
  ([#3567](https://github.com/open-telemetry/opentelemetry-python/pull/3567))
- Fix flush error when no LoggerProvider configured for LoggingHandler
  ([#3608](https://github.com/open-telemetry/opentelemetry-python/pull/3608))
- Fix `OTLPMetricExporter` ignores `preferred_aggregation` property
  ([#3603](https://github.com/open-telemetry/opentelemetry-python/pull/3603))
- Logs: set `observed_timestamp` field
  ([#3565](https://github.com/open-telemetry/opentelemetry-python/pull/3565))
- Add missing Resource SchemaURL in OTLP exporters
  ([#3652](https://github.com/open-telemetry/opentelemetry-python/pull/3652))
- Fix loglevel warning text
  ([#3566](https://github.com/open-telemetry/opentelemetry-python/pull/3566))
- Prometheus Exporter string representation for target_info labels
  ([#3659](https://github.com/open-telemetry/opentelemetry-python/pull/3659))
- Logs: ObservedTimestamp field is missing in console exporter output
  ([#3564](https://github.com/open-telemetry/opentelemetry-python/pull/3564))
- Fix explicit bucket histogram aggregation
  ([#3429](https://github.com/open-telemetry/opentelemetry-python/pull/3429))
- Add `code.lineno`, `code.function` and `code.filepath` to all logs
  ([#3645](https://github.com/open-telemetry/opentelemetry-python/pull/3645))
- Add Synchronous Gauge instrument
  ([#3462](https://github.com/open-telemetry/opentelemetry-python/pull/3462))
- Drop support for 3.7
  ([#3668](https://github.com/open-telemetry/opentelemetry-python/pull/3668))
- Include key in attribute sequence warning
  ([#3639](https://github.com/open-telemetry/opentelemetry-python/pull/3639))
- Upgrade markupsafe, Flask and related dependencies to dev and test
  environments ([#3609](https://github.com/open-telemetry/opentelemetry-python/pull/3609))
- Handle HTTP 2XX responses as successful in OTLP exporters
  ([#3623](https://github.com/open-telemetry/opentelemetry-python/pull/3623))
- Improve Resource Detector timeout messaging
  ([#3645](https://github.com/open-telemetry/opentelemetry-python/pull/3645))
- Add Proxy classes for logging
  ([#3575](https://github.com/open-telemetry/opentelemetry-python/pull/3575))
- Remove dependency on 'backoff' library
  ([#3679](https://github.com/open-telemetry/opentelemetry-python/pull/3679))


- Make create_gauge non-abstract method
  ([#3817](https://github.com/open-telemetry/opentelemetry-python/pull/3817))
- Make `tracer.start_as_current_span()` decorator work with async functions
  ([#3633](https://github.com/open-telemetry/opentelemetry-python/pull/3633))
- Fix python 3.12 deprecation warning
  ([#3751](https://github.com/open-telemetry/opentelemetry-python/pull/3751))
- bump mypy to 0.982
  ([#3776](https://github.com/open-telemetry/opentelemetry-python/pull/3776))
- Add support for OTEL_SDK_DISABLED environment variable
  ([#3648](https://github.com/open-telemetry/opentelemetry-python/pull/3648))
- Fix ValueError message for PeriodicExportingMetricsReader
  ([#3769](https://github.com/open-telemetry/opentelemetry-python/pull/3769))
- Use `BaseException` instead of `Exception` in `record_exception`
  ([#3354](https://github.com/open-telemetry/opentelemetry-python/pull/3354))
- Make span.record_exception more robust
  ([#3778](https://github.com/open-telemetry/opentelemetry-python/pull/3778))
- Fix license field in pyproject.toml files
  ([#3803](https://github.com/open-telemetry/opentelemetry-python/pull/3803))<|MERGE_RESOLUTION|>--- conflicted
+++ resolved
@@ -12,15 +12,12 @@
 
 ## Unreleased
 
-<<<<<<< HEAD
 - Add new environment variables to the SDK `OTEL_PYTHON_EXPORTER_OTLP_{METRICS/TRACES/LOGS}_CREDENTIAL_PROVIDER` that can be used to
 inject a `requests.Session` or `grpc.ChannelCredentials` object into OTLP exporters created during auto instrumentation [#4689](https://github.com/open-telemetry/opentelemetry-python/pull/4689).
-=======
 - Filter duplicate logs out of some internal `logger`'s logs on the export logs path that might otherwise endlessly log or cause a recursion depth exceeded issue in cases where logging itself results in an exception.
   ([#4695](https://github.com/open-telemetry/opentelemetry-python/pull/4695)).
 - docs: linked the examples with their github source code location and added Prometheus example
   ([#4728](https://github.com/open-telemetry/opentelemetry-python/pull/4728))
->>>>>>> ade1058f
 
 ## Version 1.36.0/0.57b0 (2025-07-29)
 
