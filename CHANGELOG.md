# Changelog

All notable changes to this project will be documented in this file.

The format is based on [Keep a Changelog](https://keepachangelog.com/en/1.0.0/),
and this project adheres to [Semantic Versioning](https://semver.org/spec/v2.0.0.html).

## Unreleased

<<<<<<< HEAD

- Update OTLP gRPC/HTTP exporters: calling shutdown will now interrupt exporters that are sleeping
  before a retry attempt, and cause them to return failure immediately.
  Update BatchSpan/LogRecodProcessors: shutdown will now complete after 30 seconds of trying to finish
  exporting any buffered telemetry, instead of continuing to export until all telemetry was exported.
  ([#4564](https://github.com/open-telemetry/opentelemetry-python/pull/4564)).
=======
## Version 1.35.0/0.56b0 (2025-07-11)

- Update OTLP proto to v1.7 [#4645](https://github.com/open-telemetry/opentelemetry-python/pull/4645).
- Add `event_name` as a top level field in the `LogRecord`. Events are now simply logs with the
`event_name` field set, the logs SDK should be used to emit events ([#4652](https://github.com/open-telemetry/opentelemetry-python/pull/4652)).
>>>>>>> 14401e1d
- Update OTLP gRPC/HTTP exporters: the export timeout is now inclusive of all retries and backoffs.
  A +/-20% jitter was added to all backoffs. A pointless 32 second sleep that occurred after all retries
  had completed/failed was removed.
  ([#4564](https://github.com/open-telemetry/opentelemetry-python/pull/4564)).
- Update ConsoleLogExporter.export to handle LogRecord's containing bytes type
  in the body ([#4614](https://github.com/open-telemetry/opentelemetry-python/pull/4614/)).
- opentelemetry-sdk: Fix invalid `type: ignore` that causes mypy to ignore the whole file
  ([#4618](https://github.com/open-telemetry/opentelemetry-python/pull/4618))
- Add `span_exporter` property back to `BatchSpanProcessor` class
  ([#4621](https://github.com/open-telemetry/opentelemetry-python/pull/4621))
- Fix license field in pyproject.toml files
  ([#4625](https://github.com/open-telemetry/opentelemetry-python/pull/4625))
- Update logger level to NOTSET in logs example
  ([#4637](https://github.com/open-telemetry/opentelemetry-python/pull/4637))
- Logging API accepts optional `context`; deprecates `trace_id`, `span_id`, `trace_flags`.
  ([#4597](https://github.com/open-telemetry/opentelemetry-python/pull/4597)) and 
  ([#4668](https://github.com/open-telemetry/opentelemetry-python/pull/4668))
- sdk: use context instead of trace_id,span_id for initializing LogRecord
  ([#4653](https://github.com/open-telemetry/opentelemetry-python/pull/4653))
- Rename LogRecordProcessor.emit to on_emit
  ([#4648](https://github.com/open-telemetry/opentelemetry-python/pull/4648))
- Logging API hide std_to_otel function to convert python logging severity to otel severity
  ([#4649](https://github.com/open-telemetry/opentelemetry-python/pull/4649))
- proto: relax protobuf version requirement to support v6
  ([#4620](https://github.com/open-telemetry/opentelemetry-python/pull/4620))
- Bump semantic-conventions to 1.36.0
  ([#4669](https://github.com/open-telemetry/opentelemetry-python/pull/4669))
- Set expected User-Agent in HTTP headers for grpc OTLP exporter
  ([#4658](https://github.com/open-telemetry/opentelemetry-python/pull/4658))

## Version 1.34.0/0.55b0 (2025-06-04)

- typecheck: add sdk/resources and drop mypy
  ([#4578](https://github.com/open-telemetry/opentelemetry-python/pull/4578))
- Use PEP702 for marking deprecations
  ([#4522](https://github.com/open-telemetry/opentelemetry-python/pull/4522))
- Refactor `BatchLogRecordProcessor` and `BatchSpanProcessor` to simplify code
  and make the control flow more clear ([#4562](https://github.com/open-telemetry/opentelemetry-python/pull/4562/)
  [#4535](https://github.com/open-telemetry/opentelemetry-python/pull/4535), and
  [#4580](https://github.com/open-telemetry/opentelemetry-python/pull/4580)).
- Remove log messages from `BatchLogRecordProcessor.emit`, this caused the program
  to crash at shutdown with a max recursion error ([#4586](https://github.com/open-telemetry/opentelemetry-python/pull/4586)).
- Configurable max retry timeout for grpc exporter
  ([#4333](https://github.com/open-telemetry/opentelemetry-python/pull/4333))
- opentelemetry-api: allow importlib-metadata 8.7.0
  ([#4593](https://github.com/open-telemetry/opentelemetry-python/pull/4593))
- opentelemetry-test-utils: assert explicit bucket boundaries in histogram metrics
  ([#4595](https://github.com/open-telemetry/opentelemetry-python/pull/4595))
- Bump semantic conventions to 1.34.0
  ([#4599](https://github.com/open-telemetry/opentelemetry-python/pull/4599))
- Drop support for Python 3.8
  ([#4520](https://github.com/open-telemetry/opentelemetry-python/pull/4520))

## Version 1.33.0/0.54b0 (2025-05-09)

- Fix intermittent `Connection aborted` error when using otlp/http exporters
  ([#4477](https://github.com/open-telemetry/opentelemetry-python/pull/4477))
- opentelemetry-sdk: use stable code attributes: `code.function` -> `code.function.name`, `code.lineno` -> `code.line.number`, `code.filepath` -> `code.file.path`
  ([#4508](https://github.com/open-telemetry/opentelemetry-python/pull/4508))
- Fix serialization of extended attributes for logs signal
  ([#4342](https://github.com/open-telemetry/opentelemetry-python/pull/4342))
- Handle OTEL_PROPAGATORS contains None
  ([#4553](https://github.com/open-telemetry/opentelemetry-python/pull/4553))
- docs: updated and added to the metrics and log examples
  ([#4559](https://github.com/open-telemetry/opentelemetry-python/pull/4559))
- Bump semantic conventions to 1.33.0
  ([#4567](https://github.com/open-telemetry/opentelemetry-python/pull/4567))

## Version 1.32.0/0.53b0 (2025-04-10)

- Fix user agent in OTLP HTTP metrics exporter
  ([#4475](https://github.com/open-telemetry/opentelemetry-python/pull/4475))
- Improve performance of baggage operations
  ([#4466](https://github.com/open-telemetry/opentelemetry-python/pull/4466))
- sdk: remove duplicated constant definitions for `environment_variables`
  ([#4491](https://github.com/open-telemetry/opentelemetry-python/pull/4491))
- api: Revert record `BaseException` change in `trace_api.use_span()`
  ([#4494](https://github.com/open-telemetry/opentelemetry-python/pull/4494))
- Improve CI by cancelling stale runs and setting timeouts
  ([#4498](https://github.com/open-telemetry/opentelemetry-python/pull/4498))
- Patch logging.basicConfig so OTel logs don't cause console logs to disappear
  ([#4436](https://github.com/open-telemetry/opentelemetry-python/pull/4436))
- Bump semantic conventions to 1.32.0
  ([#4530](https://github.com/open-telemetry/opentelemetry-python/pull/4530))
- Fix ExplicitBucketHistogramAggregation to handle multiple explicit bucket boundaries advisories
  ([#4521](https://github.com/open-telemetry/opentelemetry-python/pull/4521))
- opentelemetry-sdk: Fix serialization of objects in log handler
  ([#4528](https://github.com/open-telemetry/opentelemetry-python/pull/4528))

## Version 1.31.0/0.52b0 (2025-03-12)

- semantic-conventions: Bump to 1.31.0
  ([#4471](https://github.com/open-telemetry/opentelemetry-python/pull/4471))
- Add type annotations to context's attach & detach
  ([#4346](https://github.com/open-telemetry/opentelemetry-python/pull/4346))
- Fix OTLP encoders missing instrumentation scope schema url and attributes
  ([#4359](https://github.com/open-telemetry/opentelemetry-python/pull/4359))
- prometheus-exporter: fix labels out of place for data points with different
  attribute sets
  ([#4413](https://github.com/open-telemetry/opentelemetry-python/pull/4413))
- Type indent parameter in to_json
  ([#4402](https://github.com/open-telemetry/opentelemetry-python/pull/4402))
- Tolerates exceptions when loading resource detectors via `OTEL_EXPERIMENTAL_RESOURCE_DETECTORS`
  ([#4373](https://github.com/open-telemetry/opentelemetry-python/pull/4373))
- Disconnect gRPC client stub when shutting down `OTLPSpanExporter`
  ([#4370](https://github.com/open-telemetry/opentelemetry-python/pull/4370))
- opentelemetry-sdk: fix OTLP exporting of Histograms with explicit buckets advisory
  ([#4434](https://github.com/open-telemetry/opentelemetry-python/pull/4434))
- opentelemetry-exporter-otlp-proto-grpc: better dependency version range for Python 3.13
  ([#4444](https://github.com/open-telemetry/opentelemetry-python/pull/4444))
- opentelemetry-exporter-opencensus: better dependency version range for Python 3.13
  ([#4444](https://github.com/open-telemetry/opentelemetry-python/pull/4444))
- Updated `tracecontext-integration-test` gitref to `d782773b2cf2fa4afd6a80a93b289d8a74ca894d`
  ([#4448](https://github.com/open-telemetry/opentelemetry-python/pull/4448))
- Make `trace_api.use_span()` record `BaseException` as well as `Exception`
  ([#4406](https://github.com/open-telemetry/opentelemetry-python/pull/4406))
- Fix env var error message for TraceLimits/SpanLimits
  ([#4458](https://github.com/open-telemetry/opentelemetry-python/pull/4458))
- pylint-ci updated python version to 3.13
  ([#4450](https://github.com/open-telemetry/opentelemetry-python/pull/4450))
- Fix memory leak in Log & Trace exporter
  ([#4449](https://github.com/open-telemetry/opentelemetry-python/pull/4449))

## Version 1.30.0/0.51b0 (2025-02-03)

- Always setup logs sdk, OTEL_PYTHON_LOGGING_AUTO_INSTRUMENTATION_ENABLED only controls python `logging` module handler setup
  ([#4340](https://github.com/open-telemetry/opentelemetry-python/pull/4340))
- Add `attributes` field in `metrics.get_meter` wrapper function
  ([#4364](https://github.com/open-telemetry/opentelemetry-python/pull/4364))
- Add Python 3.13 support
  ([#4353](https://github.com/open-telemetry/opentelemetry-python/pull/4353))
- sdk: don't log or print warnings when the SDK has been disabled
  ([#4371](https://github.com/open-telemetry/opentelemetry-python/pull/4371))
- Fix span context manager typing by using ParamSpec from typing_extensions
  ([#4389](https://github.com/open-telemetry/opentelemetry-python/pull/4389))
- Fix serialization of None values in logs body to match 1.31.0+ data model
  ([#4400](https://github.com/open-telemetry/opentelemetry-python/pull/4400))
- [BREAKING] semantic-conventions: Remove `opentelemetry.semconv.attributes.network_attributes.NETWORK_INTERFACE_NAME`
  introduced by mistake in the wrong module.
  ([#4391](https://github.com/open-telemetry/opentelemetry-python/pull/4391))
- Add support for explicit bucket boundaries advisory for Histograms
  ([#4361](https://github.com/open-telemetry/opentelemetry-python/pull/4361))
- semantic-conventions: Bump to 1.30.0
  ([#4337](https://github.com/open-telemetry/opentelemetry-python/pull/4397))

## Version 1.29.0/0.50b0 (2024-12-11)

- Fix crash exporting a log record with None body
  ([#4276](https://github.com/open-telemetry/opentelemetry-python/pull/4276))
- Fix metrics export with exemplar and no context and filtering observable instruments
  ([#4251](https://github.com/open-telemetry/opentelemetry-python/pull/4251))
- Fix recursion error with sdk disabled and handler added to root logger
  ([#4259](https://github.com/open-telemetry/opentelemetry-python/pull/4259))
- sdk: setup EventLogger when OTEL_PYTHON_LOGGING_AUTO_INSTRUMENTATION_ENABLED is set
  ([#4270](https://github.com/open-telemetry/opentelemetry-python/pull/4270))
- api: fix logging of duplicate EventLogger setup warning
  ([#4299](https://github.com/open-telemetry/opentelemetry-python/pull/4299))
- sdk: fix setting of process owner in ProcessResourceDetector
  ([#4311](https://github.com/open-telemetry/opentelemetry-python/pull/4311))
- sdk: fix serialization of logs severity_number field to int
  ([#4324](https://github.com/open-telemetry/opentelemetry-python/pull/4324))
- Remove `TestBase.assertEqualSpanInstrumentationInfo` method, use `assertEqualSpanInstrumentationScope` instead
  ([#4310](https://github.com/open-telemetry/opentelemetry-python/pull/4310))
- sdk: instantiate lazily `ExemplarBucket`s in `ExemplarReservoir`s
  ([#4260](https://github.com/open-telemetry/opentelemetry-python/pull/4260))
- semantic-conventions: Bump to 1.29.0
  ([#4337](https://github.com/open-telemetry/opentelemetry-python/pull/4337))

## Version 1.28.0/0.49b0 (2024-11-05)

- Removed superfluous py.typed markers and added them where they were missing
  ([#4172](https://github.com/open-telemetry/opentelemetry-python/pull/4172))
- Include metric info in encoding exceptions
  ([#4154](https://github.com/open-telemetry/opentelemetry-python/pull/4154))
- sdk: Add support for log formatting
  ([#4137](https://github.com/open-telemetry/opentelemetry-python/pull/4166))
- sdk: Add Host resource detector
  ([#4182](https://github.com/open-telemetry/opentelemetry-python/pull/4182))
- sdk: Implementation of exemplars
  ([#4094](https://github.com/open-telemetry/opentelemetry-python/pull/4094))
- Implement events sdk
  ([#4176](https://github.com/open-telemetry/opentelemetry-python/pull/4176))
- Update semantic conventions to version 1.28.0
  ([#4218](https://github.com/open-telemetry/opentelemetry-python/pull/4218))
- Add support to protobuf 5+ and drop support to protobuf 3 and 4
  ([#4206](https://github.com/open-telemetry/opentelemetry-python/pull/4206))
- Update environment variable descriptions to match signal
  ([#4222](https://github.com/open-telemetry/opentelemetry-python/pull/4222))
- Record logger name as the instrumentation scope name
  ([#4208](https://github.com/open-telemetry/opentelemetry-python/pull/4208))
- Fix memory leak in exporter and reader
  ([#4224](https://github.com/open-telemetry/opentelemetry-python/pull/4224))
- Drop `OTEL_PYTHON_EXPERIMENTAL_DISABLE_PROMETHEUS_UNIT_NORMALIZATION` environment variable
  ([#4217](https://github.com/open-telemetry/opentelemetry-python/pull/4217))
- Improve compatibility with other logging libraries that override
  `LogRecord.getMessage()` in order to customize message formatting
  ([#4216](https://github.com/open-telemetry/opentelemetry-python/pull/4216))

## Version 1.27.0/0.48b0 (2024-08-28)

- Implementation of Events API
  ([#4054](https://github.com/open-telemetry/opentelemetry-python/pull/4054))
- Make log sdk add `exception.message` to logRecord for exceptions whose argument
  is an exception not a string message
  ([#4122](https://github.com/open-telemetry/opentelemetry-python/pull/4122))
- Fix use of `link.attributes.dropped`, which may not exist
  ([#4119](https://github.com/open-telemetry/opentelemetry-python/pull/4119))
- Running mypy on SDK resources
  ([#4053](https://github.com/open-telemetry/opentelemetry-python/pull/4053))
- Added py.typed file to top-level module
  ([#4084](https://github.com/open-telemetry/opentelemetry-python/pull/4084))
- Drop Final annotation from Enum in semantic conventions
  ([#4085](https://github.com/open-telemetry/opentelemetry-python/pull/4085))
- Update log export example to not use root logger ([#4090](https://github.com/open-telemetry/opentelemetry-python/pull/4090))
- sdk: Add OS resource detector
  ([#3992](https://github.com/open-telemetry/opentelemetry-python/pull/3992))
- sdk: Accept non URL-encoded headers in `OTEL_EXPORTER_OTLP_*HEADERS` to match other languages SDKs
  ([#4103](https://github.com/open-telemetry/opentelemetry-python/pull/4103))
- Update semantic conventions to version 1.27.0
  ([#4104](https://github.com/open-telemetry/opentelemetry-python/pull/4104))
- Add support to type bytes for OTLP AnyValue
  ([#4128](https://github.com/open-telemetry/opentelemetry-python/pull/4128))
- Export ExponentialHistogram and ExponentialHistogramDataPoint
  ([#4134](https://github.com/open-telemetry/opentelemetry-python/pull/4134))
- Implement Client Key and Certificate File Support for All OTLP Exporters
  ([#4116](https://github.com/open-telemetry/opentelemetry-python/pull/4116))
- Remove `_start_time_unix_nano` attribute from `_ViewInstrumentMatch` in favor
  of using `time_ns()` at the moment when the aggregation object is created
  ([#4137](https://github.com/open-telemetry/opentelemetry-python/pull/4137))

## Version 1.26.0/0.47b0 (2024-07-25)

- Standardizing timeout calculation in measurement consumer collect to nanoseconds
  ([#4074](https://github.com/open-telemetry/opentelemetry-python/pull/4074))
- optional scope attributes for logger creation
  ([#4035](https://github.com/open-telemetry/opentelemetry-python/pull/4035))
- optional scope attribute for tracer creation
  ([#4028](https://github.com/open-telemetry/opentelemetry-python/pull/4028))
- OTLP exporter is encoding invalid span/trace IDs in the logs fix
  ([#4006](https://github.com/open-telemetry/opentelemetry-python/pull/4006))
- Update sdk process resource detector `process.command_args` attribute to also include the executable itself
  ([#4032](https://github.com/open-telemetry/opentelemetry-python/pull/4032))
- Fix `start_time_unix_nano` for delta collection for explicit bucket histogram aggregation
  ([#4009](https://github.com/open-telemetry/opentelemetry-python/pull/4009))
- Fix `start_time_unix_nano` for delta collection for sum aggregation
  ([#4011](https://github.com/open-telemetry/opentelemetry-python/pull/4011))
- Update opentracing and opencesus docs examples to not use JaegerExporter
  ([#4023](https://github.com/open-telemetry/opentelemetry-python/pull/4023))
- Do not execute Flask Tests in debug mode
  ([#3956](https://github.com/open-telemetry/opentelemetry-python/pull/3956))
- When encountering an error encoding metric attributes in the OTLP exporter, log the key that had an error.
  ([#3838](https://github.com/open-telemetry/opentelemetry-python/pull/3838))
- Fix `ExponentialHistogramAggregation`
  ([#3978](https://github.com/open-telemetry/opentelemetry-python/pull/3978))
- Log a warning when a `LogRecord` in `sdk/log` has dropped attributes
  due to reaching limits
  ([#3946](https://github.com/open-telemetry/opentelemetry-python/pull/3946))
- Fix RandomIdGenerator can generate invalid Span/Trace Ids
  ([#3949](https://github.com/open-telemetry/opentelemetry-python/pull/3949))
- Add Python 3.12 to tox
  ([#3616](https://github.com/open-telemetry/opentelemetry-python/pull/3616))
- Improve resource field structure for LogRecords
  ([#3972](https://github.com/open-telemetry/opentelemetry-python/pull/3972))
- Update Semantic Conventions code generation scripts:
  - fix namespace exclusion that resulted in dropping  `os` and `net` namespaces.
  - add `Final` decorator to constants to prevent collisions
  - enable mypy and fix detected issues
  - allow to drop specific attributes in preparation for Semantic Conventions v1.26.0
  ([#3973](https://github.com/open-telemetry/opentelemetry-python/pull/3966))
- Update semantic conventions to version 1.26.0.
  ([#3964](https://github.com/open-telemetry/opentelemetry-python/pull/3964))
- Use semconv exception attributes for record exceptions in spans
  ([#3979](https://github.com/open-telemetry/opentelemetry-python/pull/3979))
- Fix _encode_events assumes events.attributes.dropped exists
  ([#3965](https://github.com/open-telemetry/opentelemetry-python/pull/3965))
- Validate links at span creation
  ([#3991](https://github.com/open-telemetry/opentelemetry-python/pull/3991))
- Add attributes field in  `MeterProvider.get_meter` and `InstrumentationScope`
  ([#4015](https://github.com/open-telemetry/opentelemetry-python/pull/4015))
- Fix inaccessible `SCHEMA_URL` constants in `opentelemetry-semantic-conventions`
  ([#4069](https://github.com/open-telemetry/opentelemetry-python/pull/4069))

## Version 1.25.0/0.46b0 (2024-05-30)

- Fix class BoundedAttributes to have RLock rather than Lock
  ([#3859](https://github.com/open-telemetry/opentelemetry-python/pull/3859))
- Remove thread lock by loading RuntimeContext explicitly.
  ([#3763](https://github.com/open-telemetry/opentelemetry-python/pull/3763))
- Update proto version to v1.2.0
  ([#3844](https://github.com/open-telemetry/opentelemetry-python/pull/3844))
- Add to_json method to ExponentialHistogram
  ([#3780](https://github.com/open-telemetry/opentelemetry-python/pull/3780))
- Bump mypy to 1.9.0
  ([#3795](https://github.com/open-telemetry/opentelemetry-python/pull/3795))
- Fix exponential histograms
  ([#3798](https://github.com/open-telemetry/opentelemetry-python/pull/3798))
- Fix otlp exporter to export log_record.observed_timestamp
  ([#3785](https://github.com/open-telemetry/opentelemetry-python/pull/3785))
- Add capture the fully qualified type name for raised exceptions in spans
  ([#3837](https://github.com/open-telemetry/opentelemetry-python/pull/3837))
- Prometheus exporter sort label keys to prevent duplicate metrics when user input changes order
  ([#3698](https://github.com/open-telemetry/opentelemetry-python/pull/3698))
- Update semantic conventions to version 1.25.0.
  Refactor semantic-convention structure:
  - `SpanAttributes`, `ResourceAttributes`, and `MetricInstruments` are deprecated.
  - Attribute and metric definitions are now grouped by the namespace.
  - Stable attributes and metrics are moved to `opentelemetry.semconv.attributes`
  and `opentelemetry.semconv.metrics` modules.
  - Stable and experimental attributes and metrics are defined under
  `opentelemetry.semconv._incubating` import path.
  ([#3586](https://github.com/open-telemetry/opentelemetry-python/pull/3586))
- Rename test objects to avoid pytest warnings
  ([#3823] (https://github.com/open-telemetry/opentelemetry-python/pull/3823))
- Add span flags to OTLP spans and links
  ([#3881](https://github.com/open-telemetry/opentelemetry-python/pull/3881))
- Record links with invalid SpanContext if either attributes or TraceState are not empty
  ([#3917](https://github.com/open-telemetry/opentelemetry-python/pull/3917/))
- Add OpenTelemetry trove classifiers to PyPI packages
  ([#3913] (https://github.com/open-telemetry/opentelemetry-python/pull/3913))
- Fix prometheus metric name and unit conversion
  ([#3924](https://github.com/open-telemetry/opentelemetry-python/pull/3924))
  - this is a breaking change to prometheus metric names so they comply with the
  [specification](https://github.com/open-telemetry/opentelemetry-specification/blob/v1.33.0/specification/compatibility/prometheus_and_openmetrics.md#otlp-metric-points-to-prometheus).
  - you can temporarily opt-out of the unit normalization by setting the environment variable
  `OTEL_PYTHON_EXPERIMENTAL_DISABLE_PROMETHEUS_UNIT_NORMALIZATION=true`
  - common unit abbreviations are converted to Prometheus conventions (`s` -> `seconds`),
  following the [collector's implementation](https://github.com/open-telemetry/opentelemetry-collector-contrib/blob/c0b51136575aa7ba89326d18edb4549e7e1bbdb9/pkg/translator/prometheus/normalize_name.go#L108)
  - repeated `_` are replaced with a single `_`
  - unit annotations (enclosed in curly braces like `{requests}`) are stripped away
  - units with slash are converted e.g. `m/s` -> `meters_per_second`.
  - The exporter's API is not changed
- Add parameters for Distros and configurators to configure autoinstrumentation in addition to existing environment variables.
  ([#3864](https://github.com/open-telemetry/opentelemetry-python/pull/3864))

## Version 1.24.0/0.45b0 (2024-03-28)

- Make create_gauge non-abstract method
  ([#3817](https://github.com/open-telemetry/opentelemetry-python/pull/3817))
- Make `tracer.start_as_current_span()` decorator work with async functions
  ([#3633](https://github.com/open-telemetry/opentelemetry-python/pull/3633))
- Fix python 3.12 deprecation warning
  ([#3751](https://github.com/open-telemetry/opentelemetry-python/pull/3751))
- bump mypy to 0.982
  ([#3776](https://github.com/open-telemetry/opentelemetry-python/pull/3776))
- Add support for OTEL_SDK_DISABLED environment variable
  ([#3648](https://github.com/open-telemetry/opentelemetry-python/pull/3648))
- Fix ValueError message for PeriodicExportingMetricsReader
  ([#3769](https://github.com/open-telemetry/opentelemetry-python/pull/3769))
- Use `BaseException` instead of `Exception` in `record_exception`
  ([#3354](https://github.com/open-telemetry/opentelemetry-python/pull/3354))
- Make span.record_exception more robust
  ([#3778](https://github.com/open-telemetry/opentelemetry-python/pull/3778))
- Fix license field in pyproject.toml files
  ([#3803](https://github.com/open-telemetry/opentelemetry-python/pull/3803))

## Version 1.23.0/0.44b0 (2024-02-23)

- Use Attribute rather than boundattribute in logrecord
  ([#3567](https://github.com/open-telemetry/opentelemetry-python/pull/3567))
- Fix flush error when no LoggerProvider configured for LoggingHandler
  ([#3608](https://github.com/open-telemetry/opentelemetry-python/pull/3608))
- Add `Span.add_link()` method to add link after span start
  ([#3618](https://github.com/open-telemetry/opentelemetry-python/pull/3618))
- Fix `OTLPMetricExporter` ignores `preferred_aggregation` property
  ([#3603](https://github.com/open-telemetry/opentelemetry-python/pull/3603))
- Logs: set `observed_timestamp` field
  ([#3565](https://github.com/open-telemetry/opentelemetry-python/pull/3565))
- Add missing Resource SchemaURL in OTLP exporters
  ([#3652](https://github.com/open-telemetry/opentelemetry-python/pull/3652))
- Fix loglevel warning text
  ([#3566](https://github.com/open-telemetry/opentelemetry-python/pull/3566))
- Prometheus Exporter string representation for target_info labels
  ([#3659](https://github.com/open-telemetry/opentelemetry-python/pull/3659))
- Logs: ObservedTimestamp field is missing in console exporter output
  ([#3564](https://github.com/open-telemetry/opentelemetry-python/pull/3564))
- Fix explicit bucket histogram aggregation
  ([#3429](https://github.com/open-telemetry/opentelemetry-python/pull/3429))
- Add `code.lineno`, `code.function` and `code.filepath` to all logs
  ([#3675](https://github.com/open-telemetry/opentelemetry-python/pull/3675))
- Add Synchronous Gauge instrument
  ([#3462](https://github.com/open-telemetry/opentelemetry-python/pull/3462))
- Drop support for 3.7
  ([#3668](https://github.com/open-telemetry/opentelemetry-python/pull/3668))
- Include key in attribute sequence warning
  ([#3639](https://github.com/open-telemetry/opentelemetry-python/pull/3639))
- Upgrade markupsafe, Flask and related dependencies to dev and test
  environments ([#3609](https://github.com/open-telemetry/opentelemetry-python/pull/3609))
- Handle HTTP 2XX responses as successful in OTLP exporters
  ([#3623](https://github.com/open-telemetry/opentelemetry-python/pull/3623))
- Improve Resource Detector timeout messaging
  ([#3645](https://github.com/open-telemetry/opentelemetry-python/pull/3645))
- Add Proxy classes for logging
  ([#3575](https://github.com/open-telemetry/opentelemetry-python/pull/3575))
- Remove dependency on 'backoff' library
  ([#3679](https://github.com/open-telemetry/opentelemetry-python/pull/3679))

## Version 1.22.0/0.43b0 (2023-12-15)

- Prometheus exporter sanitize info metric
  ([#3572](https://github.com/open-telemetry/opentelemetry-python/pull/3572))
- Remove Jaeger exporters
  ([#3554](https://github.com/open-telemetry/opentelemetry-python/pull/3554))
- Log stacktrace on `UNKNOWN` status OTLP export error
  ([#3536](https://github.com/open-telemetry/opentelemetry-python/pull/3536))
- Fix OTLPExporterMixin shutdown timeout period
  ([#3524](https://github.com/open-telemetry/opentelemetry-python/pull/3524))
- Handle `taskName` `logrecord` attribute
  ([#3557](https://github.com/open-telemetry/opentelemetry-python/pull/3557))

## Version 1.21.0/0.42b0 (2023-11-01)

- Fix `SumAggregation`
￼  ([#3390](https://github.com/open-telemetry/opentelemetry-python/pull/3390))
- Fix handling of empty metric collection cycles
  ([#3335](https://github.com/open-telemetry/opentelemetry-python/pull/3335))
- Fix error when no LoggerProvider configured for LoggingHandler
  ([#3423](https://github.com/open-telemetry/opentelemetry-python/pull/3423))
- Make `opentelemetry_metrics_exporter` entrypoint support pull exporters
  ([#3428](https://github.com/open-telemetry/opentelemetry-python/pull/3428))
- Allow instrument names to have '/' and up to 255 characters
  ([#3442](https://github.com/open-telemetry/opentelemetry-python/pull/3442))
- Do not load Resource on sdk import
  ([#3447](https://github.com/open-telemetry/opentelemetry-python/pull/3447))
- Update semantic conventions to version 1.21.0
  ([#3251](https://github.com/open-telemetry/opentelemetry-python/pull/3251))
- Add missing schema_url in global api for logging and metrics
  ([#3251](https://github.com/open-telemetry/opentelemetry-python/pull/3251))
- Prometheus exporter support for auto instrumentation
  ([#3413](https://github.com/open-telemetry/opentelemetry-python/pull/3413))
- Implement Process Resource detector
  ([#3472](https://github.com/open-telemetry/opentelemetry-python/pull/3472))


## Version 1.20.0/0.41b0 (2023-09-04)

- Modify Prometheus exporter to translate non-monotonic Sums into Gauges
  ([#3306](https://github.com/open-telemetry/opentelemetry-python/pull/3306))

## Version 1.19.0/0.40b0 (2023-07-13)

- Drop `setuptools` runtime requirement.
  ([#3372](https://github.com/open-telemetry/opentelemetry-python/pull/3372))
- Update the body type in the log
  ([$3343](https://github.com/open-telemetry/opentelemetry-python/pull/3343))
- Add max_scale option to Exponential Bucket Histogram Aggregation
  ([#3323](https://github.com/open-telemetry/opentelemetry-python/pull/3323))
- Use BoundedAttributes instead of raw dict to extract attributes from LogRecord
  ([#3310](https://github.com/open-telemetry/opentelemetry-python/pull/3310))
- Support dropped_attributes_count in LogRecord and exporters
  ([#3351](https://github.com/open-telemetry/opentelemetry-python/pull/3351))
- Add unit to view instrument selection criteria
  ([#3341](https://github.com/open-telemetry/opentelemetry-python/pull/3341))
- Upgrade opentelemetry-proto to 0.20 and regen
  [#3355](https://github.com/open-telemetry/opentelemetry-python/pull/3355))
- Include endpoint in Grpc transient error warning
  [#3362](https://github.com/open-telemetry/opentelemetry-python/pull/3362))
- Fixed bug where logging export is tracked as trace
  [#3375](https://github.com/open-telemetry/opentelemetry-python/pull/3375))
- Default LogRecord observed_timestamp to current timestamp
  [#3377](https://github.com/open-telemetry/opentelemetry-python/pull/3377))


## Version 1.18.0/0.39b0 (2023-05-19)

- Select histogram aggregation with an environment variable
  ([#3265](https://github.com/open-telemetry/opentelemetry-python/pull/3265))
- Move Protobuf encoding to its own package
  ([#3169](https://github.com/open-telemetry/opentelemetry-python/pull/3169))
- Add experimental feature to detect resource detectors in auto instrumentation
  ([#3181](https://github.com/open-telemetry/opentelemetry-python/pull/3181))
- Fix exporting of ExponentialBucketHistogramAggregation from opentelemetry.sdk.metrics.view
  ([#3240](https://github.com/open-telemetry/opentelemetry-python/pull/3240))
- Fix headers types mismatch for OTLP Exporters
  ([#3226](https://github.com/open-telemetry/opentelemetry-python/pull/3226))
- Fix suppress instrumentation for log batch processor
  ([#3223](https://github.com/open-telemetry/opentelemetry-python/pull/3223))
- Add speced out environment variables and arguments for BatchLogRecordProcessor
  ([#3237](https://github.com/open-telemetry/opentelemetry-python/pull/3237))
- Add benchmark tests for metrics
  ([#3267](https://github.com/open-telemetry/opentelemetry-python/pull/3267))


## Version 1.17.0/0.38b0 (2023-03-22)

- Implement LowMemory temporality
  ([#3223](https://github.com/open-telemetry/opentelemetry-python/pull/3223))
- PeriodicExportingMetricReader will continue if collection times out
  ([#3100](https://github.com/open-telemetry/opentelemetry-python/pull/3100))
- Fix formatting of ConsoleMetricExporter.
  ([#3197](https://github.com/open-telemetry/opentelemetry-python/pull/3197))
- Fix use of built-in samplers in SDK configuration
  ([#3176](https://github.com/open-telemetry/opentelemetry-python/pull/3176))
- Implement shutdown procedure forOTLP grpc exporters
  ([#3138](https://github.com/open-telemetry/opentelemetry-python/pull/3138))
- Add exponential histogram
  ([#2964](https://github.com/open-telemetry/opentelemetry-python/pull/2964))
- Add OpenCensus trace bridge/shim
  ([#3210](https://github.com/open-telemetry/opentelemetry-python/pull/3210))

## Version 1.16.0/0.37b0 (2023-02-17)

- Change ``__all__`` to be statically defined.
  ([#3143](https://github.com/open-telemetry/opentelemetry-python/pull/3143))
- Remove the ability to set a global metric prefix for Prometheus exporter
  ([#3137](https://github.com/open-telemetry/opentelemetry-python/pull/3137))
- Adds environment variables for log exporter
  ([#3037](https://github.com/open-telemetry/opentelemetry-python/pull/3037))
- Add attribute name to type warning message.
  ([3124](https://github.com/open-telemetry/opentelemetry-python/pull/3124))
- Add db metric name to semantic conventions
  ([#3115](https://github.com/open-telemetry/opentelemetry-python/pull/3115))
- Fix User-Agent header value for OTLP exporters to conform to RFC7231 & RFC7230
  ([#3128](https://github.com/open-telemetry/opentelemetry-python/pull/3128))
- Fix validation of baggage values
  ([#3058](https://github.com/open-telemetry/opentelemetry-python/pull/3058))
- Fix capitalization of baggage keys
  ([#3151](https://github.com/open-telemetry/opentelemetry-python/pull/3151))
- Bump min required api version for OTLP exporters
  ([#3156](https://github.com/open-telemetry/opentelemetry-python/pull/3156))
- deprecate jaeger exporters
  ([#3158](https://github.com/open-telemetry/opentelemetry-python/pull/3158))
- Create a single resource instance
  ([#3118](https://github.com/open-telemetry/opentelemetry-python/pull/3118))

## Version 1.15.0/0.36b0 (2022-12-09)

- PeriodicExportingMetricsReader with +Inf interval
  to support explicit metric collection
  ([#3059](https://github.com/open-telemetry/opentelemetry-python/pull/3059))
- Regenerate opentelemetry-proto to be compatible with protobuf 3 and 4
  ([#3070](https://github.com/open-telemetry/opentelemetry-python/pull/3070))
- Rename parse_headers to parse_env_headers and improve error message
  ([#2376](https://github.com/open-telemetry/opentelemetry-python/pull/2376))
- Add url decode values from OTEL_RESOURCE_ATTRIBUTES
  ([#3046](https://github.com/open-telemetry/opentelemetry-python/pull/3046))
- Fixed circular dependency issue with custom samplers
  ([#3026](https://github.com/open-telemetry/opentelemetry-python/pull/3026))
- Add missing entry points for OTLP/HTTP exporter
  ([#3027](https://github.com/open-telemetry/opentelemetry-python/pull/3027))
- Update logging to include logging api as per specification
  ([#3038](https://github.com/open-telemetry/opentelemetry-python/pull/3038))
- Fix: Avoid generator in metrics _ViewInstrumentMatch.collect()
  ([#3035](https://github.com/open-telemetry/opentelemetry-python/pull/3035)
- [exporter-otlp-proto-grpc] add user agent string
  ([#3009](https://github.com/open-telemetry/opentelemetry-python/pull/3009))

## Version 1.14.0/0.35b0 (2022-11-04)

- Add logarithm and exponent mappings
  ([#2960](https://github.com/open-telemetry/opentelemetry-python/pull/2960))
- Add and use missing metrics environment variables
  ([#2968](https://github.com/open-telemetry/opentelemetry-python/pull/2968))
- Enabled custom samplers via entry points
  ([#2972](https://github.com/open-telemetry/opentelemetry-python/pull/2972))
- Update log symbol names
  ([#2943](https://github.com/open-telemetry/opentelemetry-python/pull/2943))
- Update explicit histogram bucket boundaries
  ([#2947](https://github.com/open-telemetry/opentelemetry-python/pull/2947))
- `exporter-otlp-proto-http`: add user agent string
  ([#2959](https://github.com/open-telemetry/opentelemetry-python/pull/2959))
- Add http-metric instrument names to semantic conventions
  ([#2976](https://github.com/open-telemetry/opentelemetry-python/pull/2976))
- [exporter/opentelemetry-exporter-otlp-proto-http] Add OTLPMetricExporter
  ([#2891](https://github.com/open-telemetry/opentelemetry-python/pull/2891))
- Add support for py3.11
  ([#2997](https://github.com/open-telemetry/opentelemetry-python/pull/2997))
- Fix a bug with exporter retries for with newer versions of the backoff library
  ([#2980](https://github.com/open-telemetry/opentelemetry-python/pull/2980))

## Version 1.13.0/0.34b0 (2022-09-26)

- Add a configurable max_export_batch_size to the gRPC metrics exporter
  ([#2809](https://github.com/open-telemetry/opentelemetry-python/pull/2809))
- Remove support for 3.6
  ([#2763](https://github.com/open-telemetry/opentelemetry-python/pull/2763))
- Update PeriodicExportingMetricReader to never call export() concurrently
  ([#2873](https://github.com/open-telemetry/opentelemetry-python/pull/2873))
- Add param for `indent` size to `LogRecord.to_json()`
  ([#2870](https://github.com/open-telemetry/opentelemetry-python/pull/2870))
- Fix: Remove `LogEmitter.flush()` to align with OTel Log spec
  ([#2863](https://github.com/open-telemetry/opentelemetry-python/pull/2863))
- Bump minimum required API/SDK version for exporters that support metrics
  ([#2918](https://github.com/open-telemetry/opentelemetry-python/pull/2918))
- Fix metric reader examples + added `preferred_temporality` and `preferred_aggregation`
  for `ConsoleMetricExporter`
  ([#2911](https://github.com/open-telemetry/opentelemetry-python/pull/2911))
- Add support for setting OTLP export protocol with env vars, as defined in the
  [specifications](https://github.com/open-telemetry/opentelemetry-specification/blob/main/specification/protocol/exporter.md#specify-protocol)
  ([#2893](https://github.com/open-telemetry/opentelemetry-python/pull/2893))
- Add force_flush to span exporters
  ([#2919](https://github.com/open-telemetry/opentelemetry-python/pull/2919))

## Version 1.12.0/0.33b0 (2022-08-08)

- Add `force_flush` method to metrics exporter
  ([#2852](https://github.com/open-telemetry/opentelemetry-python/pull/2852))
- Change tracing to use `Resource.to_json()`
  ([#2784](https://github.com/open-telemetry/opentelemetry-python/pull/2784))
- Fix get_log_emitter instrumenting_module_version args typo
  ([#2830](https://github.com/open-telemetry/opentelemetry-python/pull/2830))
- Fix OTLP gRPC exporter warning message
  ([#2781](https://github.com/open-telemetry/opentelemetry-python/pull/2781))
- Fix tracing decorator with late configuration
  ([#2754](https://github.com/open-telemetry/opentelemetry-python/pull/2754))
- Fix --insecure of CLI argument
  ([#2696](https://github.com/open-telemetry/opentelemetry-python/pull/2696))
- Add temporality and aggregation configuration for metrics exporters,
  use `OTEL_EXPORTER_OTLP_METRICS_TEMPORALITY_PREFERENCE` only for OTLP metrics exporter
  ([#2843](https://github.com/open-telemetry/opentelemetry-python/pull/2843))
- Instrument instances are always created through a Meter
  ([#2844](https://github.com/open-telemetry/opentelemetry-python/pull/2844))

## Version 1.12.0rc2/0.32b0 (2022-07-04)

- Fix instrument name and unit regexes
  ([#2796](https://github.com/open-telemetry/opentelemetry-python/pull/2796))
- Add optional sessions parameter to all Exporters leveraging requests.Session
  ([#2783](https://github.com/open-telemetry/opentelemetry-python/pull/2783)
- Add min/max fields to Histogram
  ([#2759](https://github.com/open-telemetry/opentelemetry-python/pull/2759))
- `opentelemetry-exporter-otlp-proto-http` Add support for OTLP/HTTP log exporter
  ([#2462](https://github.com/open-telemetry/opentelemetry-python/pull/2462))
- Fix yield of `None`-valued points
  ([#2745](https://github.com/open-telemetry/opentelemetry-python/pull/2745))
- Add missing `to_json` methods
  ([#2722](https://github.com/open-telemetry/opentelemetry-python/pull/2722)
- Fix type hints for textmap `Getter` and `Setter`
  ([#2657](https://github.com/open-telemetry/opentelemetry-python/pull/2657))
- Fix LogEmitterProvider.force_flush hanging randomly
  ([#2714](https://github.com/open-telemetry/opentelemetry-python/pull/2714))
- narrow protobuf dependencies to exclude protobuf >= 4
  ([#2720](https://github.com/open-telemetry/opentelemetry-python/pull/2720))
- Specify worker thread names
  ([#2724](https://github.com/open-telemetry/opentelemetry-python/pull/2724))
- Loosen dependency on `backoff` for newer Python versions
  ([#2726](https://github.com/open-telemetry/opentelemetry-python/pull/2726))
- fix: frozenset object has no attribute items
  ([#2727](https://github.com/open-telemetry/opentelemetry-python/pull/2727))
- fix: create suppress HTTP instrumentation key in opentelemetry context
  ([#2729](https://github.com/open-telemetry/opentelemetry-python/pull/2729))
- Support logs SDK auto instrumentation enable/disable with env
  ([#2728](https://github.com/open-telemetry/opentelemetry-python/pull/2728))
- fix: update entry point object references for metrics
  ([#2731](https://github.com/open-telemetry/opentelemetry-python/pull/2731))
- Allow set_status to accept the StatusCode and optional description
  ([#2735](https://github.com/open-telemetry/opentelemetry-python/pull/2735))
- Configure auto instrumentation to support metrics
  ([#2705](https://github.com/open-telemetry/opentelemetry-python/pull/2705))
- Add entrypoint for metrics exporter
  ([#2748](https://github.com/open-telemetry/opentelemetry-python/pull/2748))
- Fix Jaeger propagator usage with NonRecordingSpan
  ([#2762](https://github.com/open-telemetry/opentelemetry-python/pull/2762))
- Add `opentelemetry.propagate` module and `opentelemetry.propagators` package
  to the API reference documentation
  ([#2785](https://github.com/open-telemetry/opentelemetry-python/pull/2785))

## Version 1.12.0rc1/0.31b0 (2022-05-17)

- Fix LoggingHandler to handle LogRecord with exc_info=False
  ([#2690](https://github.com/open-telemetry/opentelemetry-python/pull/2690))
- Make metrics components public
  ([#2684](https://github.com/open-telemetry/opentelemetry-python/pull/2684))
- Update to semantic conventions v1.11.0
  ([#2669](https://github.com/open-telemetry/opentelemetry-python/pull/2669))
- Update opentelemetry-proto to v0.17.0
  ([#2668](https://github.com/open-telemetry/opentelemetry-python/pull/2668))
- Add CallbackOptions to observable instrument callback params
  ([#2664](https://github.com/open-telemetry/opentelemetry-python/pull/2664))
- Add timeouts to metric SDK
  ([#2653](https://github.com/open-telemetry/opentelemetry-python/pull/2653))
- Add variadic arguments to metric exporter/reader interfaces
  ([#2654](https://github.com/open-telemetry/opentelemetry-python/pull/2654))
- Added a `opentelemetry.sdk.resources.ProcessResourceDetector` that adds the
  'process.runtime.{name,version,description}' resource attributes when used
  with the `opentelemetry.sdk.resources.get_aggregated_resources` API
  ([#2660](https://github.com/open-telemetry/opentelemetry-python/pull/2660))
- Move Metrics API behind internal package
  ([#2651](https://github.com/open-telemetry/opentelemetry-python/pull/2651))

## Version 1.11.1/0.30b1 (2022-04-21)

- Add parameter to MetricReader constructor to select aggregation per instrument kind
  ([#2638](https://github.com/open-telemetry/opentelemetry-python/pull/2638))
- Add parameter to MetricReader constructor to select temporality per instrument kind
  ([#2637](https://github.com/open-telemetry/opentelemetry-python/pull/2637))
- Fix unhandled callback exceptions on async instruments
  ([#2614](https://github.com/open-telemetry/opentelemetry-python/pull/2614))
- Rename `DefaultCounter`, `DefaultHistogram`, `DefaultObservableCounter`,
  `DefaultObservableGauge`, `DefaultObservableUpDownCounter`, `DefaultUpDownCounter`
  instruments to `NoOpCounter`, `NoOpHistogram`, `NoOpObservableCounter`,
  `NoOpObservableGauge`, `NoOpObservableUpDownCounter`, `NoOpUpDownCounter`
  ([#2616](https://github.com/open-telemetry/opentelemetry-python/pull/2616))
- Deprecate InstrumentationLibraryInfo and Add InstrumentationScope
  ([#2583](https://github.com/open-telemetry/opentelemetry-python/pull/2583))

## Version 1.11.0/0.30b0 (2022-04-18)

- Rename API Measurement for async instruments to Observation
  ([#2617](https://github.com/open-telemetry/opentelemetry-python/pull/2617))
- Add support for zero or more callbacks
  ([#2602](https://github.com/open-telemetry/opentelemetry-python/pull/2602))
- Fix parsing of trace flags when extracting traceparent
  ([#2577](https://github.com/open-telemetry/opentelemetry-python/pull/2577))
- Add default aggregation
  ([#2543](https://github.com/open-telemetry/opentelemetry-python/pull/2543))
- Fix incorrect installation of some exporter “convenience” packages into
  “site-packages/src”
  ([#2525](https://github.com/open-telemetry/opentelemetry-python/pull/2525))
- Capture exception information as part of log attributes
  ([#2531](https://github.com/open-telemetry/opentelemetry-python/pull/2531))
- Change OTLPHandler to LoggingHandler
  ([#2528](https://github.com/open-telemetry/opentelemetry-python/pull/2528))
- Fix delta histogram sum not being reset on collection
  ([#2533](https://github.com/open-telemetry/opentelemetry-python/pull/2533))
- Add InMemoryMetricReader to metrics SDK
  ([#2540](https://github.com/open-telemetry/opentelemetry-python/pull/2540))
- Drop the usage of name field from log model in OTLP
  ([#2565](https://github.com/open-telemetry/opentelemetry-python/pull/2565))
- Update opentelemetry-proto to v0.15.0
  ([#2566](https://github.com/open-telemetry/opentelemetry-python/pull/2566))
- Remove `enable_default_view` option from sdk MeterProvider
  ([#2547](https://github.com/open-telemetry/opentelemetry-python/pull/2547))
- Update otlp-proto-grpc and otlp-proto-http exporters to have more lax requirements for `backoff` lib
  ([#2575](https://github.com/open-telemetry/opentelemetry-python/pull/2575))
- Add min/max to histogram point
  ([#2581](https://github.com/open-telemetry/opentelemetry-python/pull/2581))
- Update opentelemetry-proto to v0.16.0
  ([#2619](https://github.com/open-telemetry/opentelemetry-python/pull/2619))

## Version 1.10.0/0.29b0 (2022-03-10)

- Docs rework: [non-API docs are
  moving](https://github.com/open-telemetry/opentelemetry-python/issues/2172) to
  [opentelemetry.io](https://opentelemetry.io). For details, including a list of
  pages that have moved, see
  [#2453](https://github.com/open-telemetry/opentelemetry-python/pull/2453), and
  [#2498](https://github.com/open-telemetry/opentelemetry-python/pull/2498).
- `opentelemetry-exporter-otlp-proto-grpc` update SDK dependency to ~1.9.
  ([#2442](https://github.com/open-telemetry/opentelemetry-python/pull/2442))
- bugfix(auto-instrumentation): attach OTLPHandler to root logger
  ([#2450](https://github.com/open-telemetry/opentelemetry-python/pull/2450))
- Bump semantic conventions from 1.6.1 to 1.8.0
  ([#2461](https://github.com/open-telemetry/opentelemetry-python/pull/2461))
- fix exception handling in get_aggregated_resources
  ([#2464](https://github.com/open-telemetry/opentelemetry-python/pull/2464))
- Fix `OTEL_EXPORTER_OTLP_ENDPOINT` usage in OTLP HTTP trace exporter
  ([#2493](https://github.com/open-telemetry/opentelemetry-python/pull/2493))
- [exporter/opentelemetry-exporter-prometheus] restore package using the new metrics API
  ([#2321](https://github.com/open-telemetry/opentelemetry-python/pull/2321))

## Version 1.9.1/0.28b1 (2022-01-29)

- Update opentelemetry-proto to v0.12.0. Note that this update removes deprecated status codes.
  ([#2415](https://github.com/open-telemetry/opentelemetry-python/pull/2415))

## Version 1.9.0/0.28b0 (2022-01-26)

- Fix SpanLimits global span limit defaulting when set to 0
  ([#2398](https://github.com/open-telemetry/opentelemetry-python/pull/2398))
- Add Python version support policy
  ([#2397](https://github.com/open-telemetry/opentelemetry-python/pull/2397))
- Decode URL-encoded headers in environment variables
  ([#2312](https://github.com/open-telemetry/opentelemetry-python/pull/2312))
- [exporter/opentelemetry-exporter-otlp-proto-grpc] Add OTLPMetricExporter
  ([#2323](https://github.com/open-telemetry/opentelemetry-python/pull/2323))
- Complete metric exporter format and update OTLP exporter
  ([#2364](https://github.com/open-telemetry/opentelemetry-python/pull/2364))
- [api] Add `NoOpTracer` and `NoOpTracerProvider`. Marking `_DefaultTracer` and `_DefaultTracerProvider` as deprecated.
  ([#2363](https://github.com/open-telemetry/opentelemetry-python/pull/2363))
- [exporter/opentelemetry-exporter-otlp-proto-grpc] Add Sum to OTLPMetricExporter
  ([#2370](https://github.com/open-telemetry/opentelemetry-python/pull/2370))
- [api] Rename `_DefaultMeter` and `_DefaultMeterProvider` to `NoOpMeter` and `NoOpMeterProvider`.
  ([#2383](https://github.com/open-telemetry/opentelemetry-python/pull/2383))
- [exporter/opentelemetry-exporter-otlp-proto-grpc] Add Gauge to OTLPMetricExporter
  ([#2408](https://github.com/open-telemetry/opentelemetry-python/pull/2408))
- [logs] prevent None from causing problems
  ([#2410](https://github.com/open-telemetry/opentelemetry-python/pull/2410))

## Version 1.8.0/0.27b0 (2021-12-17)

- Adds Aggregation and instruments as part of Metrics SDK
  ([#2234](https://github.com/open-telemetry/opentelemetry-python/pull/2234))
- Update visibility of OTEL_METRICS_EXPORTER environment variable
  ([#2303](https://github.com/open-telemetry/opentelemetry-python/pull/2303))
- Adding entrypoints for log emitter provider and console, otlp log exporters
  ([#2253](https://github.com/open-telemetry/opentelemetry-python/pull/2253))
- Rename ConsoleExporter to ConsoleLogExporter
  ([#2307](https://github.com/open-telemetry/opentelemetry-python/pull/2307))
- Adding OTEL_LOGS_EXPORTER environment variable
  ([#2320](https://github.com/open-telemetry/opentelemetry-python/pull/2320))
- Add `setuptools` to `install_requires`
  ([#2334](https://github.com/open-telemetry/opentelemetry-python/pull/2334))
- Add otlp entrypoint for log exporter
  ([#2322](https://github.com/open-telemetry/opentelemetry-python/pull/2322))
- Support insecure configuration for OTLP gRPC exporter
  ([#2350](https://github.com/open-telemetry/opentelemetry-python/pull/2350))

## Version 1.7.1/0.26b1 (2021-11-11)

- Add support for Python 3.10
  ([#2207](https://github.com/open-telemetry/opentelemetry-python/pull/2207))
- remove `X-B3-ParentSpanId` for B3 propagator as per OpenTelemetry specification
  ([#2237](https://github.com/open-telemetry/opentelemetry-python/pull/2237))
- Populate `auto.version` in Resource if using auto-instrumentation
  ([#2243](https://github.com/open-telemetry/opentelemetry-python/pull/2243))
- Return proxy instruments from ProxyMeter
  ([#2169](https://github.com/open-telemetry/opentelemetry-python/pull/2169))
- Make Measurement a concrete class
  ([#2153](https://github.com/open-telemetry/opentelemetry-python/pull/2153))
- Add metrics API
  ([#1887](https://github.com/open-telemetry/opentelemetry-python/pull/1887))
- Make batch processor fork aware and reinit when needed
  ([#2242](https://github.com/open-telemetry/opentelemetry-python/pull/2242))
- `opentelemetry-sdk` Sanitize env var resource attribute pairs
  ([#2256](https://github.com/open-telemetry/opentelemetry-python/pull/2256))
- `opentelemetry-test` start releasing to pypi.org
  ([#2269](https://github.com/open-telemetry/opentelemetry-python/pull/2269))

## Version 1.6.2/0.25b2 (2021-10-19)

- Fix parental trace relationship for opentracing `follows_from` reference
  ([#2180](https://github.com/open-telemetry/opentelemetry-python/pull/2180))

## Version 1.6.1/0.25b1 (2021-10-18)

- Fix ReadableSpan property types attempting to create a mapping from a list
  ([#2215](https://github.com/open-telemetry/opentelemetry-python/pull/2215))
- Upgrade GRPC/protobuf related dependency and regenerate otlp protobufs
  ([#2201](https://github.com/open-telemetry/opentelemetry-python/pull/2201))
- Propagation: only warn about oversized baggage headers when headers exist
  ([#2212](https://github.com/open-telemetry/opentelemetry-python/pull/2212))

## Version 1.6.0/0.25b0 (2021-10-13)

- Fix race in `set_tracer_provider()`
  ([#2182](https://github.com/open-telemetry/opentelemetry-python/pull/2182))
- Automatically load OTEL environment variables as options for `opentelemetry-instrument`
  ([#1969](https://github.com/open-telemetry/opentelemetry-python/pull/1969))
- `opentelemetry-semantic-conventions` Update to semantic conventions v1.6.1
  ([#2077](https://github.com/open-telemetry/opentelemetry-python/pull/2077))
- Do not count invalid attributes for dropped
  ([#2096](https://github.com/open-telemetry/opentelemetry-python/pull/2096))
- Fix propagation bug caused by counting skipped entries
  ([#2071](https://github.com/open-telemetry/opentelemetry-python/pull/2071))
- Add entry point for exporters with default protocol
  ([#2093](https://github.com/open-telemetry/opentelemetry-python/pull/2093))
- Renamed entrypoints `otlp_proto_http_span`, `otlp_proto_grpc_span`, `console_span` to remove
  redundant `_span` suffix.
  ([#2093](https://github.com/open-telemetry/opentelemetry-python/pull/2093))
- Do not skip sequence attribute on decode error
  ([#2097](https://github.com/open-telemetry/opentelemetry-python/pull/2097))
- `opentelemetry-test`: Add `HttpTestBase` to allow tests with actual TCP sockets
  ([#2101](https://github.com/open-telemetry/opentelemetry-python/pull/2101))
- Fix incorrect headers parsing via environment variables
  ([#2103](https://github.com/open-telemetry/opentelemetry-python/pull/2103))
- Add support for OTEL_ATTRIBUTE_COUNT_LIMIT
  ([#2139](https://github.com/open-telemetry/opentelemetry-python/pull/2139))
- Attribute limits no longer apply to Resource attributes
  ([#2138](https://github.com/open-telemetry/opentelemetry-python/pull/2138))
- `opentelemetry-exporter-otlp`: Add `opentelemetry-otlp-proto-http` as dependency
  ([#2147](https://github.com/open-telemetry/opentelemetry-python/pull/2147))
- Fix validity calculation for trace and span IDs
  ([#2145](https://github.com/open-telemetry/opentelemetry-python/pull/2145))
- Add `schema_url` to `TracerProvider.get_tracer`
  ([#2154](https://github.com/open-telemetry/opentelemetry-python/pull/2154))
- Make baggage implementation w3c spec complaint
  ([#2167](https://github.com/open-telemetry/opentelemetry-python/pull/2167))
- Add name to `BatchSpanProcessor` worker thread
  ([#2186](https://github.com/open-telemetry/opentelemetry-python/pull/2186))

## Version 1.5.0/0.24b0 (2021-08-26)

- Add pre and post instrumentation entry points
  ([#1983](https://github.com/open-telemetry/opentelemetry-python/pull/1983))
- Fix documentation on well known exporters and variable OTEL_TRACES_EXPORTER which were misnamed
  ([#2023](https://github.com/open-telemetry/opentelemetry-python/pull/2023))
- `opentelemetry-sdk` `get_aggregated_resource()` returns default resource and service name
  whenever called
  ([#2013](https://github.com/open-telemetry/opentelemetry-python/pull/2013))
- `opentelemetry-distro` & `opentelemetry-sdk` Moved Auto Instrumentation Configurator code to SDK
  to let distros use its default implementation
  ([#1937](https://github.com/open-telemetry/opentelemetry-python/pull/1937))
- Add Trace ID validation to
  meet [TraceID spec](https://github.com/open-telemetry/opentelemetry-specification/blob/main/specification/overview.md#spancontext) ([#1992](https://github.com/open-telemetry/opentelemetry-python/pull/1992))
- Fixed Python 3.10 incompatibility in `opentelemetry-opentracing-shim` tests
  ([#2018](https://github.com/open-telemetry/opentelemetry-python/pull/2018))
- `opentelemetry-sdk` added support for `OTEL_SPAN_ATTRIBUTE_VALUE_LENGTH_LIMIT`
  ([#2044](https://github.com/open-telemetry/opentelemetry-python/pull/2044))
- `opentelemetry-sdk` Fixed bugs (#2041, #2042 & #2045) in Span Limits
  ([#2044](https://github.com/open-telemetry/opentelemetry-python/pull/2044))
- `opentelemetry-sdk` Add support for `OTEL_ATTRIBUTE_VALUE_LENGTH_LIMIT` env var
  ([#2056](https://github.com/open-telemetry/opentelemetry-python/pull/2056))
- `opentelemetry-sdk` Treat limit even vars set to empty values as unset/unlimited.
  ([#2054](https://github.com/open-telemetry/opentelemetry-python/pull/2054))
- `opentelemetry-api` Attribute keys must be non-empty strings.
  ([#2057](https://github.com/open-telemetry/opentelemetry-python/pull/2057))

## Version 0.23.1 (2021-07-26)

### Changed

- Fix opentelemetry-bootstrap dependency script.
  ([#1987](https://github.com/open-telemetry/opentelemetry-python/pull/1987))

## Version 1.4.0/0.23b0 (2021-07-21)

### Added

- Moved `opentelemetry-instrumentation` to core repository.
  ([#1959](https://github.com/open-telemetry/opentelemetry-python/pull/1959))
- Add support for OTLP Exporter Protobuf over HTTP
  ([#1868](https://github.com/open-telemetry/opentelemetry-python/pull/1868))
- Dropped attributes/events/links count available exposed on ReadableSpans.
  ([#1893](https://github.com/open-telemetry/opentelemetry-python/pull/1893))
- Added dropped count to otlp, jaeger and zipkin exporters.
  ([#1893](https://github.com/open-telemetry/opentelemetry-python/pull/1893))

### Added

- Give OTLPHandler the ability to process attributes
  ([#1952](https://github.com/open-telemetry/opentelemetry-python/pull/1952))
- Add global LogEmitterProvider and convenience function get_log_emitter
  ([#1901](https://github.com/open-telemetry/opentelemetry-python/pull/1901))
- Add OTLPHandler for standard library logging module
  ([#1903](https://github.com/open-telemetry/opentelemetry-python/pull/1903))

### Changed

- Updated `opentelemetry-opencensus-exporter` to use `service_name` of spans instead of resource
  ([#1897](https://github.com/open-telemetry/opentelemetry-python/pull/1897))
- Added descriptions to the env variables mentioned in the opentelemetry-specification
  ([#1898](https://github.com/open-telemetry/opentelemetry-python/pull/1898))
- Ignore calls to `Span.set_status` with `StatusCode.UNSET` and also if previous status already
  had `StatusCode.OK`.
  ([#1902](https://github.com/open-telemetry/opentelemetry-python/pull/1902))
- Attributes for `Link` and `Resource` are immutable as they are for `Event`, which means
  any attempt to modify attributes directly will result in a `TypeError` exception.
  ([#1909](https://github.com/open-telemetry/opentelemetry-python/pull/1909))
- Added `BoundedAttributes` to the API to make it available for `Link` which is defined in the
  API. Marked `BoundedDict` in the SDK as deprecated as a result.
  ([#1915](https://github.com/open-telemetry/opentelemetry-python/pull/1915))
- Fix OTLP SpanExporter to distinguish spans based off Resource and InstrumentationInfo
  ([#1927](https://github.com/open-telemetry/opentelemetry-python/pull/1927))
- Updating dependency for opentelemetry api/sdk packages to support major version instead of
  pinning to specific versions.
  ([#1933](https://github.com/open-telemetry/opentelemetry-python/pull/1933))
- `opentelemetry-semantic-conventions` Generate semconv constants update for OTel Spec 1.5.0
  ([#1946](https://github.com/open-telemetry/opentelemetry-python/pull/1946))

### Fixed

- Updated `opentelementry-opentracing-shim` `ScopeShim` to report exceptions in
  opentelemetry specification format, rather than opentracing spec format.
  ([#1878](https://github.com/open-telemetry/opentelemetry-python/pull/1878))

## Version 1.3.0/0.22b0 (2021-06-01)

### Added

- Allow span limits to be set programmatically via TracerProvider.
  ([#1877](https://github.com/open-telemetry/opentelemetry-python/pull/1877))
- Added support for CreateKey functionality.
  ([#1853](https://github.com/open-telemetry/opentelemetry-python/pull/1853))

### Changed

- Updated get_tracer to return an empty string when passed an invalid name
  ([#1854](https://github.com/open-telemetry/opentelemetry-python/pull/1854))
- Changed AttributeValue sequences to warn mypy users on adding None values to array
  ([#1855](https://github.com/open-telemetry/opentelemetry-python/pull/1855))
- Fixed exporter OTLP header parsing to match baggage header formatting.
  ([#1869](https://github.com/open-telemetry/opentelemetry-python/pull/1869))
- Added optional `schema_url` field to `Resource` class
  ([#1871](https://github.com/open-telemetry/opentelemetry-python/pull/1871))
- Update protos to latest version release 0.9.0
  ([#1873](https://github.com/open-telemetry/opentelemetry-python/pull/1873))

## Version 1.2.0/0.21b0 (2021-05-11)

### Added

- Added example for running Django with auto instrumentation.
  ([#1803](https://github.com/open-telemetry/opentelemetry-python/pull/1803))
- Added `B3SingleFormat` and `B3MultiFormat` propagators to the `opentelemetry-propagator-b3` package.
  ([#1823](https://github.com/open-telemetry/opentelemetry-python/pull/1823))
- Added support for OTEL_SERVICE_NAME.
  ([#1829](https://github.com/open-telemetry/opentelemetry-python/pull/1829))
- Lazily read/configure limits and allow limits to be unset.
  ([#1839](https://github.com/open-telemetry/opentelemetry-python/pull/1839))
- Added support for OTEL_EXPORTER_JAEGER_TIMEOUT
  ([#1863](https://github.com/open-telemetry/opentelemetry-python/pull/1863))

### Changed

- Fixed OTLP gRPC exporter silently failing if scheme is not specified in endpoint.
  ([#1806](https://github.com/open-telemetry/opentelemetry-python/pull/1806))
- Rename CompositeHTTPPropagator to CompositePropagator as per specification.
  ([#1807](https://github.com/open-telemetry/opentelemetry-python/pull/1807))
- Propagators use the root context as default for `extract` and do not modify
  the context if extracting from carrier does not work.
  ([#1811](https://github.com/open-telemetry/opentelemetry-python/pull/1811))
- Fixed `b3` propagator entrypoint to point to `B3SingleFormat` propagator.
  ([#1823](https://github.com/open-telemetry/opentelemetry-python/pull/1823))
- Added `b3multi` propagator entrypoint to point to `B3MultiFormat` propagator.
  ([#1823](https://github.com/open-telemetry/opentelemetry-python/pull/1823))
- Improve warning when failing to decode byte attribute
  ([#1810](https://github.com/open-telemetry/opentelemetry-python/pull/1810))
- Fixed inconsistency in parent_id formatting from the ConsoleSpanExporter
  ([#1833](https://github.com/open-telemetry/opentelemetry-python/pull/1833))
- Include span parent in Jaeger gRPC export as `CHILD_OF` reference
  ([#1809])(https://github.com/open-telemetry/opentelemetry-python/pull/1809)
- Fixed sequence values in OTLP exporter not translating
  ([#1818](https://github.com/open-telemetry/opentelemetry-python/pull/1818))
- Update transient errors retry timeout and retryable status codes
  ([#1842](https://github.com/open-telemetry/opentelemetry-python/pull/1842))
- Apply validation of attributes to `Resource`, move attribute related logic to separate package.
  ([#1834](https://github.com/open-telemetry/opentelemetry-python/pull/1834))
- Fix start span behavior when excess links and attributes are included
  ([#1856](https://github.com/open-telemetry/opentelemetry-python/pull/1856))

### Removed

- Moved `opentelemetry-instrumentation` to contrib repository.
  ([#1797](https://github.com/open-telemetry/opentelemetry-python/pull/1797))

## Version 1.1.0 (2021-04-20)

### Added

- Added `py.typed` file to every package. This should resolve a bunch of mypy
  errors for users.
  ([#1720](https://github.com/open-telemetry/opentelemetry-python/pull/1720))
- Add auto generated trace and resource attributes semantic conventions
  ([#1759](https://github.com/open-telemetry/opentelemetry-python/pull/1759))
- Added `SpanKind` to `should_sample` parameters, suggest using parent span context's tracestate
  instead of manually passed in tracestate in `should_sample`
  ([#1764](https://github.com/open-telemetry/opentelemetry-python/pull/1764))
- Added experimental HTTP back propagators.
  ([#1762](https://github.com/open-telemetry/opentelemetry-python/pull/1762))
- Zipkin exporter: Add support for timeout and implement shutdown
  ([#1799](https://github.com/open-telemetry/opentelemetry-python/pull/1799))

### Changed

- Adjust `B3Format` propagator to be spec compliant by not modifying context
  when propagation headers are not present/invalid/empty
  ([#1728](https://github.com/open-telemetry/opentelemetry-python/pull/1728))
- Silence unnecessary warning when creating a new Status object without description.
  ([#1721](https://github.com/open-telemetry/opentelemetry-python/pull/1721))
- Update bootstrap cmd to use exact version when installing instrumentation packages.
  ([#1722](https://github.com/open-telemetry/opentelemetry-python/pull/1722))
- Fix B3 propagator to never return None.
  ([#1750](https://github.com/open-telemetry/opentelemetry-python/pull/1750))
- Added ProxyTracerProvider and ProxyTracer implementations to allow fetching provider
  and tracer instances before a global provider is set up.
  ([#1726](https://github.com/open-telemetry/opentelemetry-python/pull/1726))
- Added `__contains__` to `opentelementry.trace.span.TraceState`.
  ([#1773](https://github.com/open-telemetry/opentelemetry-python/pull/1773))
- `opentelemetry-opentracing-shim` Fix an issue in the shim where a Span was being wrapped
  in a NonRecordingSpan when it wasn't necessary.
  ([#1776](https://github.com/open-telemetry/opentelemetry-python/pull/1776))
- OTLP Exporter now uses the scheme in the endpoint to determine whether to establish
  a secure connection or not.
  ([#1771](https://github.com/open-telemetry/opentelemetry-python/pull/1771))

## Version 1.0.0 (2021-03-26)

### Added

- Document how to work with fork process web server models(Gunicorn, uWSGI etc...)
  ([#1609](https://github.com/open-telemetry/opentelemetry-python/pull/1609))
- Add `max_attr_value_length` support to Jaeger exporter
  ([#1633](https://github.com/open-telemetry/opentelemetry-python/pull/1633))
- Moved `use_span` from Tracer to `opentelemetry.trace.use_span`.
  ([#1668](https://github.com/open-telemetry/opentelemetry-python/pull/1668))
- `opentelemetry.trace.use_span()` will now overwrite previously set status on span in case an
  exception is raised inside the context manager and `set_status_on_exception` is set to `True`.
  ([#1668](https://github.com/open-telemetry/opentelemetry-python/pull/1668))
- Add `udp_split_oversized_batches` support to jaeger exporter
  ([#1500](https://github.com/open-telemetry/opentelemetry-python/pull/1500))

### Changed

- remove `service_name` from constructor of jaeger and opencensus exporters and
  use of env variable `OTEL_PYTHON_SERVICE_NAME`
  ([#1669])(https://github.com/open-telemetry/opentelemetry-python/pull/1669)
- Rename `IdsGenerator` to `IdGenerator`
  ([#1651](https://github.com/open-telemetry/opentelemetry-python/pull/1651))
- Make TracerProvider's resource attribute private
  ([#1652](https://github.com/open-telemetry/opentelemetry-python/pull/1652))
- Rename Resource's `create_empty` to `get_empty`
  ([#1653](https://github.com/open-telemetry/opentelemetry-python/pull/1653))
- Renamed `BatchExportSpanProcessor` to `BatchSpanProcessor` and `SimpleExportSpanProcessor` to
  `SimpleSpanProcessor`
  ([#1656](https://github.com/open-telemetry/opentelemetry-python/pull/1656))
- Rename `DefaultSpan` to `NonRecordingSpan`
  ([#1661](https://github.com/open-telemetry/opentelemetry-python/pull/1661))
- Fixed distro configuration with `OTEL_TRACES_EXPORTER` env var set to `otlp`
  ([#1657](https://github.com/open-telemetry/opentelemetry-python/pull/1657))
- Moving `Getter`, `Setter` and `TextMapPropagator` out of `opentelemetry.trace.propagation` and
  into `opentelemetry.propagators`
  ([#1662](https://github.com/open-telemetry/opentelemetry-python/pull/1662))
- Rename `BaggagePropagator` to `W3CBaggagePropagator`
  ([#1663](https://github.com/open-telemetry/opentelemetry-python/pull/1663))
- Rename `JaegerSpanExporter` to `JaegerExporter` and rename `ZipkinSpanExporter` to `ZipkinExporter`
  ([#1664](https://github.com/open-telemetry/opentelemetry-python/pull/1664))
- Expose `StatusCode` from the `opentelemetry.trace` module
  ([#1681](https://github.com/open-telemetry/opentelemetry-python/pull/1681))
- Status now only sets `description` when `status_code` is set to `StatusCode.ERROR`
  ([#1673](https://github.com/open-telemetry/opentelemetry-python/pull/1673))
- Update OTLP exporter to use OTLP proto `0.7.0`
  ([#1674](https://github.com/open-telemetry/opentelemetry-python/pull/1674))
- Remove time_ns from API and add a warning for older versions of Python
  ([#1602](https://github.com/open-telemetry/opentelemetry-python/pull/1602))
- Hide implementation classes/variables in api/sdk
  ([#1684](https://github.com/open-telemetry/opentelemetry-python/pull/1684))
- Cleanup OTLP exporter compression options, add tests
  ([#1671](https://github.com/open-telemetry/opentelemetry-python/pull/1671))
- Initial documentation for environment variables
  ([#1680](https://github.com/open-telemetry/opentelemetry-python/pull/1680))
- Change Zipkin exporter to obtain service.name from span
  ([#1696](https://github.com/open-telemetry/opentelemetry-python/pull/1696))
- Split up `opentelemetry-exporter-jaeger` package into `opentelemetry-exporter-jaeger-proto-grpc` and
  `opentelemetry-exporter-jaeger-thrift` packages to reduce dependencies for each one.
  ([#1694](https://github.com/open-telemetry/opentelemetry-python/pull/1694))
- Added `opentelemetry-exporter-otlp-proto-grpc` and changed `opentelemetry-exporter-otlp` to
  install it as a dependency. This will allow for the next package/protocol to also be in
  its own package.
  ([#1695](https://github.com/open-telemetry/opentelemetry-python/pull/1695))
- Change Jaeger exporters to obtain service.name from span
  ([#1703](https://github.com/open-telemetry/opentelemetry-python/pull/1703))
- Fixed an unset `OTEL_TRACES_EXPORTER` resulting in an error
  ([#1707](https://github.com/open-telemetry/opentelemetry-python/pull/1707))
- Split Zipkin exporter into `opentelemetry-exporter-zipkin-json` and
  `opentelemetry-exporter-zipkin-proto-http` packages to reduce dependencies. The
  `opentelemetry-exporter-zipkin` installs both.
  ([#1699](https://github.com/open-telemetry/opentelemetry-python/pull/1699))
- Make setters and getters optional
  ([#1690](https://github.com/open-telemetry/opentelemetry-python/pull/1690))

### Removed

- Removed unused `get_hexadecimal_trace_id` and `get_hexadecimal_span_id` methods.
  ([#1675](https://github.com/open-telemetry/opentelemetry-python/pull/1675))
- Remove `OTEL_EXPORTER_*_ INSECURE` env var
  ([#1682](https://github.com/open-telemetry/opentelemetry-python/pull/1682))
- Removing support for Python 3.5
  ([#1706](https://github.com/open-telemetry/opentelemetry-python/pull/1706))

## Version 0.19b0 (2021-03-26)

### Changed

- remove `service_name` from constructor of jaeger and opencensus exporters and
  use of env variable `OTEL_PYTHON_SERVICE_NAME`
  ([#1669])(https://github.com/open-telemetry/opentelemetry-python/pull/1669)
- Rename `IdsGenerator` to `IdGenerator`
  ([#1651](https://github.com/open-telemetry/opentelemetry-python/pull/1651))

### Removed

- Removing support for Python 3.5
  ([#1706](https://github.com/open-telemetry/opentelemetry-python/pull/1706))

## Version 0.18b0 (2021-02-16)

### Added

- Add urllib to opentelemetry-bootstrap target list
  ([#1584](https://github.com/open-telemetry/opentelemetry-python/pull/1584))

## Version 1.0.0rc1 (2021-02-12)

### Changed

- Tracer provider environment variables are now consistent with the rest
  ([#1571](https://github.com/open-telemetry/opentelemetry-python/pull/1571))
- Rename `TRACE_` to `TRACES_` for environment variables
  ([#1595](https://github.com/open-telemetry/opentelemetry-python/pull/1595))
- Limits for Span attributes, events and links have been updated to 128
  ([1597](https://github.com/open-telemetry/opentelemetry-python/pull/1597))
- Read-only Span attributes have been moved to ReadableSpan class
  ([#1560](https://github.com/open-telemetry/opentelemetry-python/pull/1560))
- `BatchExportSpanProcessor` flushes export queue when it reaches `max_export_batch_size`
  ([#1521](https://github.com/open-telemetry/opentelemetry-python/pull/1521))

### Added

- Added `end_on_exit` argument to `start_as_current_span`
  ([#1519](https://github.com/open-telemetry/opentelemetry-python/pull/1519))
- Add `Span.set_attributes` method to set multiple values with one call
  ([#1520](https://github.com/open-telemetry/opentelemetry-python/pull/1520))
- Make sure Resources follow semantic conventions
  ([#1480](https://github.com/open-telemetry/opentelemetry-python/pull/1480))
- Allow missing carrier headers to continue without raising AttributeError
  ([#1545](https://github.com/open-telemetry/opentelemetry-python/pull/1545))

### Removed

- Remove Configuration
  ([#1523](https://github.com/open-telemetry/opentelemetry-python/pull/1523))
- Remove Metrics as part of stable, marked as experimental
  ([#1568](https://github.com/open-telemetry/opentelemetry-python/pull/1568))

## Version 0.17b0 (2021-01-20)

### Added

- Add support for OTLP v0.6.0
  ([#1472](https://github.com/open-telemetry/opentelemetry-python/pull/1472))
- Add protobuf via gRPC exporting support for Jaeger
  ([#1471](https://github.com/open-telemetry/opentelemetry-python/pull/1471))
- Add support for Python 3.9
  ([#1441](https://github.com/open-telemetry/opentelemetry-python/pull/1441))
- Added the ability to disable instrumenting libraries specified by OTEL_PYTHON_DISABLED_INSTRUMENTATIONS env variable,
  when using opentelemetry-instrument command.
  ([#1461](https://github.com/open-telemetry/opentelemetry-python/pull/1461))
- Add `fields` to propagators
  ([#1374](https://github.com/open-telemetry/opentelemetry-python/pull/1374))
- Add local/remote samplers to parent based sampler
  ([#1440](https://github.com/open-telemetry/opentelemetry-python/pull/1440))
- Add support for OTEL*SPAN*{ATTRIBUTE_COUNT_LIMIT,EVENT_COUNT_LIMIT,LINK_COUNT_LIMIT}
  ([#1377](https://github.com/open-telemetry/opentelemetry-python/pull/1377))
- Return `None` for `DictGetter` if key not found
  ([#1449](https://github.com/open-telemetry/opentelemetry-python/pull/1449))
- Added support for Jaeger propagator
  ([#1219](https://github.com/open-telemetry/opentelemetry-python/pull/1219))
- Remove dependency on SDK from `opentelemetry-instrumentation` package. The
  `opentelemetry-sdk` package now registers an entrypoint `opentelemetry_configurator`
  to allow `opentelemetry-instrument` to load the configuration for the SDK
  ([#1420](https://github.com/open-telemetry/opentelemetry-python/pull/1420))
- `opentelemetry-exporter-zipkin` Add support for array attributes in Span and Resource exports
  ([#1285](https://github.com/open-telemetry/opentelemetry-python/pull/1285))
- Added `__repr__` for `DefaultSpan`, added `trace_flags` to `__repr__` of
  `SpanContext` ([#1485](https://github.com/open-telemetry/opentelemetry-python/pull/1485))
- `opentelemetry-sdk` Add support for OTEL_TRACE_SAMPLER and OTEL_TRACE_SAMPLER_ARG env variables
  ([#1496](https://github.com/open-telemetry/opentelemetry-python/pull/1496))
- Adding `opentelemetry-distro` package to add default configuration for
  span exporter to OTLP
  ([#1482](https://github.com/open-telemetry/opentelemetry-python/pull/1482))

### Changed

- `opentelemetry-exporter-zipkin` Updated zipkin exporter status code and error tag
  ([#1486](https://github.com/open-telemetry/opentelemetry-python/pull/1486))
- Recreate span on every run of a `start_as_current_span`-decorated function
  ([#1451](https://github.com/open-telemetry/opentelemetry-python/pull/1451))
- `opentelemetry-exporter-otlp` Headers are now passed in as tuple as metadata, instead of a
  string, which was incorrect.
  ([#1507](https://github.com/open-telemetry/opentelemetry-python/pull/1507))
- `opentelemetry-exporter-jaeger` Updated Jaeger exporter status code tag
  ([#1488](https://github.com/open-telemetry/opentelemetry-python/pull/1488))
- `opentelemetry-api` `opentelemety-sdk` Moved `idsgenerator` into sdk
  ([#1514](https://github.com/open-telemetry/opentelemetry-python/pull/1514))
- `opentelemetry-sdk` The B3Format propagator has been moved into its own package: `opentelemetry-propagator-b3`
  ([#1513](https://github.com/open-telemetry/opentelemetry-python/pull/1513))
- Update default port for OTLP exporter from 55680 to 4317
  ([#1516](https://github.com/open-telemetry/opentelemetry-python/pull/1516))
- `opentelemetry-exporter-zipkin` Update boolean attribute value transformation
  ([#1509](https://github.com/open-telemetry/opentelemetry-python/pull/1509))
- Move opentelemetry-opentracing-shim out of instrumentation folder
  ([#1533](https://github.com/open-telemetry/opentelemetry-python/pull/1533))
- `opentelemetry-sdk` The JaegerPropagator has been moved into its own package: `opentelemetry-propagator-jaeger`
  ([#1525](https://github.com/open-telemetry/opentelemetry-python/pull/1525))
- `opentelemetry-exporter-jaeger`, `opentelemetry-exporter-zipkin` Update InstrumentationInfo tag keys for Jaeger and
  Zipkin exporters
  ([#1535](https://github.com/open-telemetry/opentelemetry-python/pull/1535))
- `opentelemetry-sdk` Remove rate property setter from TraceIdRatioBasedSampler
  ([#1536](https://github.com/open-telemetry/opentelemetry-python/pull/1536))
- Fix TraceState to adhere to specs
  ([#1502](https://github.com/open-telemetry/opentelemetry-python/pull/1502))
- Update Resource `merge` key conflict precedence
  ([#1544](https://github.com/open-telemetry/opentelemetry-python/pull/1544))

### Removed

- `opentelemetry-api` Remove ThreadLocalRuntimeContext since python3.4 is not supported.

## Version 0.16b1 (2020-11-26)

### Added

- Add meter reference to observers
  ([#1425](https://github.com/open-telemetry/opentelemetry-python/pull/1425))

## Version 0.16b0 (2020-11-25)

### Added

- Add optional parameter to `record_exception` method
  ([#1314](https://github.com/open-telemetry/opentelemetry-python/pull/1314))
- Add pickle support to SpanContext class
  ([#1380](https://github.com/open-telemetry/opentelemetry-python/pull/1380))
- Add instrumentation library name and version to OTLP exported metrics
  ([#1418](https://github.com/open-telemetry/opentelemetry-python/pull/1418))
- Add Gzip compression for exporter
  ([#1141](https://github.com/open-telemetry/opentelemetry-python/pull/1141))
- Support for v2 api protobuf format
  ([#1318](https://github.com/open-telemetry/opentelemetry-python/pull/1318))
- Add IDs Generator as Configurable Property of Auto Instrumentation
  ([#1404](https://github.com/open-telemetry/opentelemetry-python/pull/1404))
- Added support for `OTEL_EXPORTER` to the `opentelemetry-instrument` command
  ([#1036](https://github.com/open-telemetry/opentelemetry-python/pull/1036))

### Changed

- Change temporality for Counter and UpDownCounter
  ([#1384](https://github.com/open-telemetry/opentelemetry-python/pull/1384))
- OTLP exporter: Handle error case when no credentials supplied
  ([#1366](https://github.com/open-telemetry/opentelemetry-python/pull/1366))
- Update protobuf versions
  ([#1356](https://github.com/open-telemetry/opentelemetry-python/pull/1356))
- Add missing references to instrumented packages
  ([#1416](https://github.com/open-telemetry/opentelemetry-python/pull/1416))
- Instrumentation Package depends on the OTel SDK
  ([#1405](https://github.com/open-telemetry/opentelemetry-python/pull/1405))
- Allow samplers to modify tracestate
  ([#1319](https://github.com/open-telemetry/opentelemetry-python/pull/1319))
- Update exception handling optional parameters, add escaped attribute to record_exception
  ([#1365](https://github.com/open-telemetry/opentelemetry-python/pull/1365))
- Rename `MetricRecord` to `ExportRecord`
  ([#1367](https://github.com/open-telemetry/opentelemetry-python/pull/1367))
- Rename `Record` to `Accumulation`
  ([#1373](https://github.com/open-telemetry/opentelemetry-python/pull/1373))
- Rename `Meter` to `Accumulator`
  ([#1372](https://github.com/open-telemetry/opentelemetry-python/pull/1372))
- Fix `ParentBased` sampler for implicit parent spans. Fix also `trace_state`
  erasure for dropped spans or spans sampled by the `TraceIdRatioBased` sampler.
  ([#1394](https://github.com/open-telemetry/opentelemetry-python/pull/1394))

## Version 0.15b0 (2020-11-02)

### Added

- Add Env variables in OTLP exporter
  ([#1101](https://github.com/open-telemetry/opentelemetry-python/pull/1101))
- Add support for Jaeger Span Exporter configuration by environment variables and<br/>
  change JaegerSpanExporter constructor parameters
  ([#1114](https://github.com/open-telemetry/opentelemetry-python/pull/1114))

### Changed

- Updating status codes to adhere to specs
  ([#1282](https://github.com/open-telemetry/opentelemetry-python/pull/1282))
- Set initial checkpoint timestamp in aggregators
  ([#1237](https://github.com/open-telemetry/opentelemetry-python/pull/1237))
- Make `SpanProcessor.on_start` accept parent Context
  ([#1251](https://github.com/open-telemetry/opentelemetry-python/pull/1251))
- Fix b3 propagator entrypoint
  ([#1265](https://github.com/open-telemetry/opentelemetry-python/pull/1265))
- Allow None in sequence attributes values
  ([#998](https://github.com/open-telemetry/opentelemetry-python/pull/998))
- Samplers to accept parent Context
  ([#1267](https://github.com/open-telemetry/opentelemetry-python/pull/1267))
- Span.is_recording() returns false after span has ended
  ([#1289](https://github.com/open-telemetry/opentelemetry-python/pull/1289))
- Allow samplers to modify tracestate
  ([#1319](https://github.com/open-telemetry/opentelemetry-python/pull/1319))
- Remove TracerProvider coupling from Tracer init
  ([#1295](https://github.com/open-telemetry/opentelemetry-python/pull/1295))

## Version 0.14b0 (2020-10-13)

### Added

- Add optional parameter to `record_exception` method
  ([#1242](https://github.com/open-telemetry/opentelemetry-python/pull/1242))
- Add support for `OTEL_PROPAGATORS`
  ([#1123](https://github.com/open-telemetry/opentelemetry-python/pull/1123))
- Add keys method to TextMap propagator Getter
  ([#1196](https://github.com/open-telemetry/opentelemetry-python/issues/1196))
- Add timestamps to OTLP exporter
  ([#1199](https://github.com/open-telemetry/opentelemetry-python/pull/1199))
- Add Global Error Handler
  ([#1080](https://github.com/open-telemetry/opentelemetry-python/pull/1080))
- Add support for `OTEL_BSP_MAX_QUEUE_SIZE`, `OTEL_BSP_SCHEDULE_DELAY_MILLIS`, `OTEL_BSP_MAX_EXPORT_BATCH_SIZE`
  and `OTEL_BSP_EXPORT_TIMEOUT_MILLIS` environment variables
  ([#1105](https://github.com/open-telemetry/opentelemetry-python/pull/1120))
- Adding Resource to MeterRecord
  ([#1209](https://github.com/open-telemetry/opentelemetry-python/pull/1209))
  s

### Changed

- Store `int`s as `int`s in the global Configuration object
  ([#1118](https://github.com/open-telemetry/opentelemetry-python/pull/1118))
- Allow for Custom Trace and Span IDs Generation - `IdsGenerator` for TracerProvider
  ([#1153](https://github.com/open-telemetry/opentelemetry-python/pull/1153))
- Update baggage propagation header
  ([#1194](https://github.com/open-telemetry/opentelemetry-python/pull/1194))
- Make instances of SpanContext immutable
  ([#1134](https://github.com/open-telemetry/opentelemetry-python/pull/1134))
- Parent is now always passed in via Context, instead of Span or SpanContext
  ([#1146](https://github.com/open-telemetry/opentelemetry-python/pull/1146))
- Update OpenTelemetry protos to v0.5.0
  ([#1143](https://github.com/open-telemetry/opentelemetry-python/pull/1143))
- Zipkin exporter now accepts a `max_tag_value_length` attribute to customize the
  maximum allowed size a tag value can have.
  ([#1151](https://github.com/open-telemetry/opentelemetry-python/pull/1151))
- Fixed OTLP events to Zipkin annotations translation.
  ([#1161](https://github.com/open-telemetry/opentelemetry-python/pull/1161))
- Fixed bootstrap command to correctly install opentelemetry-instrumentation-falcon instead of
  opentelemetry-instrumentation-flask.
  ([#1138](https://github.com/open-telemetry/opentelemetry-python/pull/1138))
- Update sampling result names
  ([#1128](https://github.com/open-telemetry/opentelemetry-python/pull/1128))
- Event attributes are now immutable
  ([#1195](https://github.com/open-telemetry/opentelemetry-python/pull/1195))
- Renaming metrics Batcher to Processor
  ([#1203](https://github.com/open-telemetry/opentelemetry-python/pull/1203))
- Protect access to Span implementation
  ([#1188](https://github.com/open-telemetry/opentelemetry-python/pull/1188))
- `start_as_current_span` and `use_span` can now optionally auto-record any exceptions raised inside the context
  manager.
  ([#1162](https://github.com/open-telemetry/opentelemetry-python/pull/1162))

## Version 0.13b0 (2020-09-17)

### Added

- Add instrumentation info to exported spans
  ([#1095](https://github.com/open-telemetry/opentelemetry-python/pull/1095))
- Add metric OTLP exporter
  ([#835](https://github.com/open-telemetry/opentelemetry-python/pull/835))
- Add type hints to OTLP exporter
  ([#1121](https://github.com/open-telemetry/opentelemetry-python/pull/1121))
- Add support for OTEL_EXPORTER_ZIPKIN_ENDPOINT env var. As part of this change, the
  configuration of the ZipkinSpanExporter exposes a `url` argument to replace `host_name`,
  `port`, `protocol`, `endpoint`. This brings this implementation inline with other
  implementations.
  ([#1064](https://github.com/open-telemetry/opentelemetry-python/pull/1064))
- Zipkin exporter report instrumentation info.
  ([#1097](https://github.com/open-telemetry/opentelemetry-python/pull/1097))
- Add status mapping to tags
  ([#1111](https://github.com/open-telemetry/opentelemetry-python/issues/1111))
- Report instrumentation info
  ([#1098](https://github.com/open-telemetry/opentelemetry-python/pull/1098))
- Add support for http metrics
  ([#1116](https://github.com/open-telemetry/opentelemetry-python/pull/1116))
- Populate resource attributes as per semantic conventions
  ([#1053](https://github.com/open-telemetry/opentelemetry-python/pull/1053))

### Changed

- Refactor `SpanContext.is_valid` from a method to a data attribute
  ([#1005](https://github.com/open-telemetry/opentelemetry-python/pull/1005))
- Moved samplers from API to SDK
  ([#1023](https://github.com/open-telemetry/opentelemetry-python/pull/1023))
- Change return value type of `correlationcontext.get_correlations` to immutable `MappingProxyType`
  ([#1024](https://github.com/open-telemetry/opentelemetry-python/pull/1024))
- Sampling spec changes
  ([#1034](https://github.com/open-telemetry/opentelemetry-python/pull/1034))
- Remove lazy Event and Link API from Span interface
  ([#1045](https://github.com/open-telemetry/opentelemetry-python/pull/1045))
- Rename CorrelationContext to Baggage
  ([#1060](https://github.com/open-telemetry/opentelemetry-python/pull/1060))
- Rename HTTPTextFormat to TextMapPropagator. This change also updates `get_global_httptextformat` and
  `set_global_httptextformat` to `get_global_textmap` and `set_global_textmap`
  ([#1085](https://github.com/open-telemetry/opentelemetry-python/pull/1085))
- Fix api/sdk setup.cfg to include missing python files
  ([#1091](https://github.com/open-telemetry/opentelemetry-python/pull/1091))
- Improve BatchExportSpanProcessor
  ([#1062](https://github.com/open-telemetry/opentelemetry-python/pull/1062))
- Rename Resource labels to attributes
  ([#1082](https://github.com/open-telemetry/opentelemetry-python/pull/1082))
- Rename members of `trace.sampling.Decision` enum
  ([#1115](https://github.com/open-telemetry/opentelemetry-python/pull/1115))
- Merge `OTELResourceDetector` result when creating resources
  ([#1096](https://github.com/open-telemetry/opentelemetry-python/pull/1096))

### Removed

- Drop support for Python 3.4
  ([#1099](https://github.com/open-telemetry/opentelemetry-python/pull/1099))

## Version 0.12b0 (2020-08-14)

### Added

- Implement Views in metrics SDK
  ([#596](https://github.com/open-telemetry/opentelemetry-python/pull/596))

### Changed

- Update environment variable names, prefix changed from `OPENTELEMETRY` to `OTEL`
  ([#904](https://github.com/open-telemetry/opentelemetry-python/pull/904))
- Stop TracerProvider and MeterProvider from being overridden
  ([#959](https://github.com/open-telemetry/opentelemetry-python/pull/959))
- Update default port to 55680
  ([#977](https://github.com/open-telemetry/opentelemetry-python/pull/977))
- Add proper length zero padding to hex strings of traceId, spanId, parentId sent on the wire, for compatibility with
  jaeger-collector
  ([#908](https://github.com/open-telemetry/opentelemetry-python/pull/908))
- Send start_timestamp and convert labels to strings
  ([#937](https://github.com/open-telemetry/opentelemetry-python/pull/937))
- Renamed several packages
  ([#953](https://github.com/open-telemetry/opentelemetry-python/pull/953))
- Thrift URL for Jaeger exporter doesn't allow HTTPS (hardcoded to HTTP)
  ([#978](https://github.com/open-telemetry/opentelemetry-python/pull/978))
- Change reference names to opentelemetry-instrumentation-opentracing-shim
  ([#969](https://github.com/open-telemetry/opentelemetry-python/pull/969))
- Changed default Sampler to `ParentOrElse(AlwaysOn)`
  ([#960](https://github.com/open-telemetry/opentelemetry-python/pull/960))
- Update environment variable names, prefix changed from `OPENTELEMETRY` to `OTEL`
  ([#904](https://github.com/open-telemetry/opentelemetry-python/pull/904))
- Update environment variable `OTEL_RESOURCE` to `OTEL_RESOURCE_ATTRIBUTES` as per
  the specification

## Version 0.11b0 (2020-07-28)

### Added

- Add support for resources and resource detector
  ([#853](https://github.com/open-telemetry/opentelemetry-python/pull/853))

### Changed

- Return INVALID_SPAN if no TracerProvider set for get_current_span
  ([#751](https://github.com/open-telemetry/opentelemetry-python/pull/751))
- Rename record_error to record_exception
  ([#927](https://github.com/open-telemetry/opentelemetry-python/pull/927))
- Update span exporter to use OpenTelemetry Proto v0.4.0
  ([#872](https://github.com/open-telemetry/opentelemetry-python/pull/889))

## Version 0.10b0 (2020-06-23)

### Changed

- Regenerate proto code and add pyi stubs
  ([#823](https://github.com/open-telemetry/opentelemetry-python/pull/823))
- Rename CounterAggregator -> SumAggregator
  ([#816](https://github.com/open-telemetry/opentelemetry-python/pull/816))

## Version 0.9b0 (2020-06-10)

### Added

- Adding trace.get_current_span, Removing Tracer.get_current_span
  ([#552](https://github.com/open-telemetry/opentelemetry-python/pull/552))
- Add SumObserver, UpDownSumObserver and LastValueAggregator in metrics
  ([#789](https://github.com/open-telemetry/opentelemetry-python/pull/789))
- Add start_pipeline to MeterProvider
  ([#791](https://github.com/open-telemetry/opentelemetry-python/pull/791))
- Initial release of opentelemetry-ext-otlp, opentelemetry-proto

### Changed

- Move stateful & resource from Meter to MeterProvider
  ([#751](https://github.com/open-telemetry/opentelemetry-python/pull/751))
- Rename Measure to ValueRecorder in metrics
  ([#761](https://github.com/open-telemetry/opentelemetry-python/pull/761))
- Rename Observer to ValueObserver
  ([#764](https://github.com/open-telemetry/opentelemetry-python/pull/764))
- Log a warning when replacing the global Tracer/Meter provider
  ([#856](https://github.com/open-telemetry/opentelemetry-python/pull/856))
- bugfix: byte type attributes are decoded before adding to attributes dict
  ([#775](https://github.com/open-telemetry/opentelemetry-python/pull/775))
- Rename opentelemetry-auto-instrumentation to opentelemetry-instrumentation,
  and console script `opentelemetry-auto-instrumentation` to `opentelemetry-instrument`

## Version 0.8b0 (2020-05-27)

### Added

- Add a new bootstrap command that enables automatic instrument installations.
  ([#650](https://github.com/open-telemetry/opentelemetry-python/pull/650))

### Changed

- Handle boolean, integer and float values in Configuration
  ([#662](https://github.com/open-telemetry/opentelemetry-python/pull/662))
- bugfix: ensure status is always string
  ([#640](https://github.com/open-telemetry/opentelemetry-python/pull/640))
- Transform resource to tags when exporting
  ([#707](https://github.com/open-telemetry/opentelemetry-python/pull/707))
- Rename otcollector to opencensus
  ([#695](https://github.com/open-telemetry/opentelemetry-python/pull/695))
- Transform resource to tags when exporting
  ([#645](https://github.com/open-telemetry/opentelemetry-python/pull/645))
- `ext/boto`: Could not serialize attribute aws.region to tag when exporting via jaeger
  Serialize tuple type values by coercing them into a string, since Jaeger does not
  support tuple types.
  ([#865](https://github.com/open-telemetry/opentelemetry-python/pull/865))
- Specify to_json indent from arguments
  ([#718](https://github.com/open-telemetry/opentelemetry-python/pull/718))
- Span.resource will now default to an empty resource
  ([#724](https://github.com/open-telemetry/opentelemetry-python/pull/724))
- bugfix: Fix error message
  ([#729](https://github.com/open-telemetry/opentelemetry-python/pull/729))
- deep copy empty attributes
  ([#714](https://github.com/open-telemetry/opentelemetry-python/pull/714))

## Version 0.7b1 (2020-05-12)

### Added

- Add reset for the global configuration object, for testing purposes
  ([#636](https://github.com/open-telemetry/opentelemetry-python/pull/636))
- Add support for programmatic instrumentation
  ([#579](https://github.com/open-telemetry/opentelemetry-python/pull/569))

### Changed

- tracer.get_tracer now optionally accepts a TracerProvider
  ([#602](https://github.com/open-telemetry/opentelemetry-python/pull/602))
- Configuration object can now be used by any component of opentelemetry,
  including 3rd party instrumentations
  ([#563](https://github.com/open-telemetry/opentelemetry-python/pull/563))
- bugfix: configuration object now matches fields in a case-sensitive manner
  ([#583](https://github.com/open-telemetry/opentelemetry-python/pull/583))
- bugfix: configuration object now accepts all valid python variable names
  ([#583](https://github.com/open-telemetry/opentelemetry-python/pull/583))
- bugfix: configuration undefined attributes now return None instead of raising
  an AttributeError.
  ([#583](https://github.com/open-telemetry/opentelemetry-python/pull/583))
- bugfix: 'debug' field is now correct
  ([#549](https://github.com/open-telemetry/opentelemetry-python/pull/549))
- bugfix: enable auto-instrumentation command to work for custom entry points
  (e.g. flask_run)
  ([#567](https://github.com/open-telemetry/opentelemetry-python/pull/567))
- Exporter API: span parents are now always spancontext
  ([#548](https://github.com/open-telemetry/opentelemetry-python/pull/548))
- Console span exporter now prints prettier, more legible messages
  ([#505](https://github.com/open-telemetry/opentelemetry-python/pull/505))
- bugfix: B3 propagation now retrieves parentSpanId correctly
  ([#621](https://github.com/open-telemetry/opentelemetry-python/pull/621))
- bugfix: a DefaultSpan now longer causes an exception when used with tracer
  ([#577](https://github.com/open-telemetry/opentelemetry-python/pull/577))
- move last_updated_timestamp into aggregators instead of bound metric
  instrument
  ([#522](https://github.com/open-telemetry/opentelemetry-python/pull/522))
- bugfix: suppressing instrumentation in metrics to eliminate an infinite loop
  of telemetry
  ([#529](https://github.com/open-telemetry/opentelemetry-python/pull/529))
- bugfix: freezing span attribute sequences, reducing potential user errors
  ([#529](https://github.com/open-telemetry/opentelemetry-python/pull/529))

## Version 0.6b0 (2020-03-30)

### Added

- Add support for lazy events and links
  ([#474](https://github.com/open-telemetry/opentelemetry-python/pull/474))
- Adding is_remote flag to SpanContext, indicating when a span is remote
  ([#516](https://github.com/open-telemetry/opentelemetry-python/pull/516))
- Adding a solution to release metric handles and observers
  ([#435](https://github.com/open-telemetry/opentelemetry-python/pull/435))
- Initial release: opentelemetry-instrumentation

### Changed

- Metrics API no longer uses LabelSet
  ([#527](https://github.com/open-telemetry/opentelemetry-python/pull/527))
- Allow digit as first char in vendor specific trace state key
  ([#511](https://github.com/open-telemetry/opentelemetry-python/pull/511))
- Exporting to collector now works
  ([#508](https://github.com/open-telemetry/opentelemetry-python/pull/508))

## Version 0.5b0 (2020-03-16)

### Added

- Adding Correlation Context API/SDK and propagator
  ([#471](https://github.com/open-telemetry/opentelemetry-python/pull/471))
- Adding a global configuration module to simplify setting and getting globals
  ([#466](https://github.com/open-telemetry/opentelemetry-python/pull/466))
- Adding named meters, removing batchers
  ([#431](https://github.com/open-telemetry/opentelemetry-python/pull/431))
- Adding attach/detach methods as per spec
  ([#429](https://github.com/open-telemetry/opentelemetry-python/pull/429))
- Adding OT Collector metrics exporter
  ([#454](https://github.com/open-telemetry/opentelemetry-python/pull/454))
- Initial release opentelemetry-ext-otcollector

### Changed

- Rename metric handle to bound metric instrument
  ([#470](https://github.com/open-telemetry/opentelemetry-python/pull/470))
- Moving resources to sdk
  ([#464](https://github.com/open-telemetry/opentelemetry-python/pull/464))
- Implementing propagators to API to use context
  ([#446](https://github.com/open-telemetry/opentelemetry-python/pull/446))
- Renaming TraceOptions to TraceFlags
  ([#450](https://github.com/open-telemetry/opentelemetry-python/pull/450))
- Renaming TracerSource to TracerProvider
  ([#441](https://github.com/open-telemetry/opentelemetry-python/pull/441))
- Improve validation of attributes
  ([#460](https://github.com/open-telemetry/opentelemetry-python/pull/460))
- Re-raise errors caught in opentelemetry.sdk.trace.Tracer.use_span()
  ([#469](https://github.com/open-telemetry/opentelemetry-python/pull/469))
- Implement observer instrument
  ([#425](https://github.com/open-telemetry/opentelemetry-python/pull/425))

## Version 0.4a0 (2020-02-21)

### Added

- Added named Tracers
  ([#301](https://github.com/open-telemetry/opentelemetry-python/pull/301))
- Add int and valid sequenced to AttributeValue type
  ([#368](https://github.com/open-telemetry/opentelemetry-python/pull/368))
- Add ABC for Metric
  ([#391](https://github.com/open-telemetry/opentelemetry-python/pull/391))
- Metrics export pipeline, and stdout exporter
  ([#341](https://github.com/open-telemetry/opentelemetry-python/pull/341))
- Adding Context API Implementation
  ([#395](https://github.com/open-telemetry/opentelemetry-python/pull/395))
- Adding trace.get_tracer function
  ([#430](https://github.com/open-telemetry/opentelemetry-python/pull/430))
- Add runtime validation for set_attribute
  ([#348](https://github.com/open-telemetry/opentelemetry-python/pull/348))
- Add support for B3 ParentSpanID
  ([#286](https://github.com/open-telemetry/opentelemetry-python/pull/286))
- Implement MinMaxSumCount aggregator
  ([#422](https://github.com/open-telemetry/opentelemetry-python/pull/422))
- Initial release opentelemetry-ext-zipkin, opentelemetry-ext-prometheus

### Changed

- Separate Default classes from interface descriptions
  ([#311](https://github.com/open-telemetry/opentelemetry-python/pull/311))
- Export span status
  ([#367](https://github.com/open-telemetry/opentelemetry-python/pull/367))
- Export span kind
  ([#387](https://github.com/open-telemetry/opentelemetry-python/pull/387))
- Set status for ended spans
  ([#297](https://github.com/open-telemetry/opentelemetry-python/pull/297) and
  [#358](https://github.com/open-telemetry/opentelemetry-python/pull/358))
- Use module loggers
  ([#351](https://github.com/open-telemetry/opentelemetry-python/pull/351))
- Protect start_time and end_time from being set manually by the user
  ([#363](https://github.com/open-telemetry/opentelemetry-python/pull/363))
- Set status in start_as_current_span
  ([#377](https://github.com/open-telemetry/opentelemetry-python/pull/377))
- Implement force_flush for span processors
  ([#389](https://github.com/open-telemetry/opentelemetry-python/pull/389))
- Set sampled flag on sampling trace
  ([#407](https://github.com/open-telemetry/opentelemetry-python/pull/407))
- Add io and formatter options to console exporter
  ([#412](https://github.com/open-telemetry/opentelemetry-python/pull/412))
- Clean up ProbabilitySample for 64 bit trace IDs
  ([#238](https://github.com/open-telemetry/opentelemetry-python/pull/238))

### Removed

- Remove monotonic and absolute metric instruments
  ([#410](https://github.com/open-telemetry/opentelemetry-python/pull/410))

## Version 0.3a0 (2019-12-11)

### Added

- Add metrics exporters
  ([#192](https://github.com/open-telemetry/opentelemetry-python/pull/192))
- Implement extract and inject support for HTTP_HEADERS and TEXT_MAP formats
  ([#256](https://github.com/open-telemetry/opentelemetry-python/pull/256))

### Changed

- Multiple tracing API/SDK changes
- Multiple metrics API/SDK changes

### Removed

- Remove option to create unstarted spans from API
  ([#290](https://github.com/open-telemetry/opentelemetry-python/pull/290))

## Version 0.2a0 (2019-10-29)

### Added

- W3C TraceContext fixes and compliance tests
  ([#228](https://github.com/open-telemetry/opentelemetry-python/pull/228))
- Sampler API/SDK
  ([#225](https://github.com/open-telemetry/opentelemetry-python/pull/225))
- Initial release: opentelemetry-ext-jaeger, opentelemetry-opentracing-shim

### Changed

- Multiple metrics API/SDK changes
- Multiple tracing API/SDK changes
- Multiple context API changes
- Multiple bugfixes and improvements

## Version 0.1a0 (2019-09-30)

### Added

- Initial release api/sdk

- Use Attribute rather than boundattribute in logrecord
  ([#3567](https://github.com/open-telemetry/opentelemetry-python/pull/3567))
- Fix flush error when no LoggerProvider configured for LoggingHandler
  ([#3608](https://github.com/open-telemetry/opentelemetry-python/pull/3608))
- Fix `OTLPMetricExporter` ignores `preferred_aggregation` property
  ([#3603](https://github.com/open-telemetry/opentelemetry-python/pull/3603))
- Logs: set `observed_timestamp` field
  ([#3565](https://github.com/open-telemetry/opentelemetry-python/pull/3565))
- Add missing Resource SchemaURL in OTLP exporters
  ([#3652](https://github.com/open-telemetry/opentelemetry-python/pull/3652))
- Fix loglevel warning text
  ([#3566](https://github.com/open-telemetry/opentelemetry-python/pull/3566))
- Prometheus Exporter string representation for target_info labels
  ([#3659](https://github.com/open-telemetry/opentelemetry-python/pull/3659))
- Logs: ObservedTimestamp field is missing in console exporter output
  ([#3564](https://github.com/open-telemetry/opentelemetry-python/pull/3564))
- Fix explicit bucket histogram aggregation
  ([#3429](https://github.com/open-telemetry/opentelemetry-python/pull/3429))
- Add `code.lineno`, `code.function` and `code.filepath` to all logs
  ([#3645](https://github.com/open-telemetry/opentelemetry-python/pull/3645))
- Add Synchronous Gauge instrument
  ([#3462](https://github.com/open-telemetry/opentelemetry-python/pull/3462))
- Drop support for 3.7
  ([#3668](https://github.com/open-telemetry/opentelemetry-python/pull/3668))
- Include key in attribute sequence warning
  ([#3639](https://github.com/open-telemetry/opentelemetry-python/pull/3639))
- Upgrade markupsafe, Flask and related dependencies to dev and test
  environments ([#3609](https://github.com/open-telemetry/opentelemetry-python/pull/3609))
- Handle HTTP 2XX responses as successful in OTLP exporters
  ([#3623](https://github.com/open-telemetry/opentelemetry-python/pull/3623))
- Improve Resource Detector timeout messaging
  ([#3645](https://github.com/open-telemetry/opentelemetry-python/pull/3645))
- Add Proxy classes for logging
  ([#3575](https://github.com/open-telemetry/opentelemetry-python/pull/3575))
- Remove dependency on 'backoff' library
  ([#3679](https://github.com/open-telemetry/opentelemetry-python/pull/3679))


- Make create_gauge non-abstract method
  ([#3817](https://github.com/open-telemetry/opentelemetry-python/pull/3817))
- Make `tracer.start_as_current_span()` decorator work with async functions
  ([#3633](https://github.com/open-telemetry/opentelemetry-python/pull/3633))
- Fix python 3.12 deprecation warning
  ([#3751](https://github.com/open-telemetry/opentelemetry-python/pull/3751))
- bump mypy to 0.982
  ([#3776](https://github.com/open-telemetry/opentelemetry-python/pull/3776))
- Add support for OTEL_SDK_DISABLED environment variable
  ([#3648](https://github.com/open-telemetry/opentelemetry-python/pull/3648))
- Fix ValueError message for PeriodicExportingMetricsReader
  ([#3769](https://github.com/open-telemetry/opentelemetry-python/pull/3769))
- Use `BaseException` instead of `Exception` in `record_exception`
  ([#3354](https://github.com/open-telemetry/opentelemetry-python/pull/3354))
- Make span.record_exception more robust
  ([#3778](https://github.com/open-telemetry/opentelemetry-python/pull/3778))
- Fix license field in pyproject.toml files
  ([#3803](https://github.com/open-telemetry/opentelemetry-python/pull/3803))<|MERGE_RESOLUTION|>--- conflicted
+++ resolved
@@ -7,20 +7,18 @@
 
 ## Unreleased
 
-<<<<<<< HEAD
 
 - Update OTLP gRPC/HTTP exporters: calling shutdown will now interrupt exporters that are sleeping
   before a retry attempt, and cause them to return failure immediately.
   Update BatchSpan/LogRecodProcessors: shutdown will now complete after 30 seconds of trying to finish
   exporting any buffered telemetry, instead of continuing to export until all telemetry was exported.
   ([#4564](https://github.com/open-telemetry/opentelemetry-python/pull/4564)).
-=======
+
 ## Version 1.35.0/0.56b0 (2025-07-11)
 
 - Update OTLP proto to v1.7 [#4645](https://github.com/open-telemetry/opentelemetry-python/pull/4645).
 - Add `event_name` as a top level field in the `LogRecord`. Events are now simply logs with the
 `event_name` field set, the logs SDK should be used to emit events ([#4652](https://github.com/open-telemetry/opentelemetry-python/pull/4652)).
->>>>>>> 14401e1d
 - Update OTLP gRPC/HTTP exporters: the export timeout is now inclusive of all retries and backoffs.
   A +/-20% jitter was added to all backoffs. A pointless 32 second sleep that occurred after all retries
   had completed/failed was removed.
