# Copyright The OpenTelemetry Authors
#
# Licensed under the Apache License, Version 2.0 (the "License");
# you may not use this file except in compliance with the License.
# You may obtain a copy of the License at
#
#     http://www.apache.org/licenses/LICENSE-2.0
#
# Unless required by applicable law or agreed to in writing, software
# distributed under the License is distributed on an "AS IS" BASIS,
# WITHOUT WARRANTIES OR CONDITIONS OF ANY KIND, either express or implied.
# See the License for the specific language governing permissions and
# limitations under the License.

"""OTLP Exporter"""

import threading
from abc import ABC, abstractmethod
from collections.abc import Sequence  # noqa: F401
from logging import getLogger
from os import environ
from time import sleep
from typing import (  # noqa: F401
    Any,
    Callable,
    Dict,
    Generic,
    List,
    Literal,
    NewType,
    Optional,
    Tuple,
    Type,
    TypeVar,
    Union,
)
from typing import Sequence as TypingSequence
from urllib.parse import urlparse

from deprecated import deprecated
from google.rpc.error_details_pb2 import RetryInfo

from grpc import (
    ChannelCredentials,
    Compression,
    RpcError,
    StatusCode,
    insecure_channel,
    secure_channel,
    ssl_channel_credentials,
)
from opentelemetry.exporter.otlp.proto.common._internal import (
    _create_exp_backoff_generator,
    _get_resource_data,
)
from opentelemetry.exporter.otlp.proto.grpc import (
    _OTLP_GRPC_HEADERS,
)
from opentelemetry.proto.collector.logs.v1.logs_service_pb2 import (
    ExportLogsServiceRequest,
)
from opentelemetry.proto.collector.logs.v1.logs_service_pb2_grpc import (
    LogsServiceStub,
)
from opentelemetry.proto.collector.metrics.v1.metrics_service_pb2 import (
    ExportMetricsServiceRequest,
)
from opentelemetry.proto.collector.metrics.v1.metrics_service_pb2_grpc import (
    MetricsServiceStub,
)
from opentelemetry.proto.collector.trace.v1.trace_service_pb2 import (
    ExportTraceServiceRequest,
)
from opentelemetry.proto.collector.trace.v1.trace_service_pb2_grpc import (
    TraceServiceStub,
)
from opentelemetry.proto.common.v1.common_pb2 import (  # noqa: F401
    AnyValue,
    ArrayValue,
    KeyValue,
)
from opentelemetry.proto.resource.v1.resource_pb2 import Resource  # noqa: F401
from opentelemetry.sdk._logs import LogData
from opentelemetry.sdk._logs.export import LogExportResult
from opentelemetry.sdk.environment_variables import (
    OTEL_EXPORTER_OTLP_CERTIFICATE,
    OTEL_EXPORTER_OTLP_CLIENT_CERTIFICATE,
    OTEL_EXPORTER_OTLP_CLIENT_KEY,
    OTEL_EXPORTER_OTLP_COMPRESSION,
    OTEL_EXPORTER_OTLP_ENDPOINT,
    OTEL_EXPORTER_OTLP_HEADERS,
    OTEL_EXPORTER_OTLP_INSECURE,
    OTEL_EXPORTER_OTLP_TIMEOUT,
)
from opentelemetry.sdk.metrics.export import MetricExportResult, MetricsData
from opentelemetry.sdk.resources import Resource as SDKResource
from opentelemetry.sdk.trace import ReadableSpan
from opentelemetry.sdk.trace.export import SpanExportResult
from opentelemetry.util.re import parse_env_headers

logger = getLogger(__name__)
SDKDataT = TypeVar(
    "SDKDataT",
    TypingSequence[LogData],
    MetricsData,
    TypingSequence[ReadableSpan],
)
ResourceDataT = TypeVar("ResourceDataT")
TypingResourceT = TypeVar("TypingResourceT")
ExportServiceRequestT = TypeVar(
    "ExportServiceRequestT",
    ExportTraceServiceRequest,
    ExportMetricsServiceRequest,
    ExportLogsServiceRequest,
)
ExportResultT = TypeVar(
    "ExportResultT",
    LogExportResult,
    MetricExportResult,
    SpanExportResult,
)
ExportStubT = TypeVar(
    "ExportStubT", TraceServiceStub, MetricsServiceStub, LogsServiceStub
)

_ENVIRON_TO_COMPRESSION = {
    None: None,
    "gzip": Compression.Gzip,
}


class InvalidCompressionValueException(Exception):
    def __init__(self, environ_key: str, environ_value: str):
        super().__init__(
            'Invalid value "{}" for compression envvar {}'.format(
                environ_value, environ_key
            )
        )


def environ_to_compression(environ_key: str) -> Optional[Compression]:
    environ_value = (
        environ[environ_key].lower().strip()
        if environ_key in environ
        else None
    )
    if (
        environ_value not in _ENVIRON_TO_COMPRESSION
        and environ_value is not None
    ):
        raise InvalidCompressionValueException(environ_key, environ_value)
    return _ENVIRON_TO_COMPRESSION[environ_value]


@deprecated(
    version="1.18.0",
    reason="Use one of the encoders from opentelemetry-exporter-otlp-proto-common instead",
)
def get_resource_data(
    sdk_resource_scope_data: Dict[SDKResource, ResourceDataT],
    resource_class: Callable[..., TypingResourceT],
    name: str,
) -> List[TypingResourceT]:
    return _get_resource_data(sdk_resource_scope_data, resource_class, name)


def _read_file(file_path: str) -> Optional[bytes]:
    try:
        with open(file_path, "rb") as file:
            return file.read()
    except FileNotFoundError as e:
        logger.exception(
            "Failed to read file: %s. Please check if the file exists and is accessible.",
            e.filename,
        )
        return None


def _load_credentials(
    certificate_file: Optional[str],
    client_key_file: Optional[str],
    client_certificate_file: Optional[str],
) -> ChannelCredentials:
    root_certificates = (
        _read_file(certificate_file) if certificate_file else None
    )
    private_key = _read_file(client_key_file) if client_key_file else None
    certificate_chain = (
        _read_file(client_certificate_file)
        if client_certificate_file
        else None
    )

    return ssl_channel_credentials(
        root_certificates=root_certificates,
        private_key=private_key,
        certificate_chain=certificate_chain,
    )


def _get_credentials(
    creds: Optional[ChannelCredentials],
    certificate_file_env_key: str,
    client_key_file_env_key: str,
    client_certificate_file_env_key: str,
) -> ChannelCredentials:
    if creds is not None:
        return creds

    certificate_file = environ.get(certificate_file_env_key)
    if certificate_file:
        client_key_file = environ.get(client_key_file_env_key)
        client_certificate_file = environ.get(client_certificate_file_env_key)
        return _load_credentials(
            certificate_file, client_key_file, client_certificate_file
        )
    return ssl_channel_credentials()


# pylint: disable=no-member
class OTLPExporterMixin(
    ABC, Generic[SDKDataT, ExportServiceRequestT, ExportResultT, ExportStubT]
):
    """OTLP span exporter

    Args:
        endpoint: OpenTelemetry Collector receiver endpoint
        insecure: Connection type
        credentials: ChannelCredentials object for server authentication
        headers: Headers to send when exporting
        timeout: Backend request timeout in seconds
        compression: gRPC compression method to use
    """

    _MAX_RETRY_TIMEOUT = 64

    def __init__(
        self,
        stub: ExportStubT,
        result: ExportResultT,
        endpoint: Optional[str] = None,
        insecure: Optional[bool] = None,
        credentials: Optional[ChannelCredentials] = None,
        headers: Optional[
            Union[TypingSequence[Tuple[str, str]], Dict[str, str], str]
        ] = None,
        timeout: Optional[int] = None,
        compression: Optional[Compression] = None,
    ):
        super().__init__()
        self._result = result
        self._stub = stub
        self._endpoint = endpoint or environ.get(
            OTEL_EXPORTER_OTLP_ENDPOINT, "http://localhost:4317"
        )

        parsed_url = urlparse(self._endpoint)

        if parsed_url.scheme == "https":
            insecure = False
        insecure_exporter = environ.get(OTEL_EXPORTER_OTLP_INSECURE)
        if insecure is None:
            if insecure_exporter is not None:
                insecure = insecure_exporter.lower() == "true"
            else:
                insecure = parsed_url.scheme == "http"

        if parsed_url.netloc:
            self._endpoint = parsed_url.netloc

        self._headers = headers or environ.get(OTEL_EXPORTER_OTLP_HEADERS)
        if isinstance(self._headers, str):
            temp_headers = parse_env_headers(self._headers, liberal=True)
            self._headers = tuple(temp_headers.items())
        elif isinstance(self._headers, dict):
            self._headers = tuple(self._headers.items())
        if self._headers is None:
            self._headers = tuple(_OTLP_GRPC_HEADERS)
        else:
            self._headers = tuple(self._headers) + tuple(_OTLP_GRPC_HEADERS)

        self._timeout = timeout or int(
            environ.get(OTEL_EXPORTER_OTLP_TIMEOUT, 10)
        )
        self._collector_kwargs = None

        compression = (
            environ_to_compression(OTEL_EXPORTER_OTLP_COMPRESSION)
            if compression is None
            else compression
        ) or Compression.NoCompression

        if insecure:
            self._channel = insecure_channel(
                self._endpoint, compression=compression
            )
        else:
            credentials = _get_credentials(
                credentials,
                OTEL_EXPORTER_OTLP_CERTIFICATE,
                OTEL_EXPORTER_OTLP_CLIENT_KEY,
                OTEL_EXPORTER_OTLP_CLIENT_CERTIFICATE,
            )
            self._channel = secure_channel(
                self._endpoint, credentials, compression=compression
            )
        self._client = self._stub(self._channel)  # pyright: ignore [reportCallIssue]

        self._export_lock = threading.Lock()
        self._shutdown = False

    @abstractmethod
    def _translate_data(
        self,
        data: SDKDataT,
    ) -> ExportServiceRequestT:
        pass

    def _export(
        self,
        data: SDKDataT,
    ) -> ExportResultT:
        # After the call to shutdown, subsequent calls to Export are
        # not allowed and should return a Failure result.
        if self._shutdown:
            logger.warning("Exporter already shutdown, ignoring batch")
            return self._result.FAILURE  # pyright: ignore [reportReturnType]

        # FIXME remove this check if the export type for traces
        # gets updated to a class that represents the proto
        # TracesData and use the code below instead.
        # logger.warning(
        #     "Transient error %s encountered while exporting %s, retrying in %ss.",
        #     error.code(),
        #     data.__class__.__name__,
        #     delay,
        # )
        # expo returns a generator that yields delay values which grow
        # exponentially. Once delay is greater than max_value, the yielded
        # value will remain constant.
<<<<<<< HEAD
        for delay in _create_exp_backoff_generator(max_value=max_value):
            if delay == max_value or self._shutdown:
                return self._result.FAILURE  # pyright: ignore [reportReturnType]
=======
        for delay in _create_exp_backoff_generator(
            max_value=self._MAX_RETRY_TIMEOUT
        ):
            if delay == self._MAX_RETRY_TIMEOUT or self._shutdown:
                return self._result.FAILURE
>>>>>>> 8d391bb3

            with self._export_lock:
                try:
                    self._client.Export(
                        request=self._translate_data(data),
                        metadata=self._headers,
                        timeout=self._timeout,
                    )

                    return self._result.SUCCESS  # pyright: ignore [reportReturnType]

                except RpcError as error:
                    code = error.code()  # pyright: ignore [reportAttributeAccessIssue]
                    if code in [
                        StatusCode.CANCELLED,
                        StatusCode.DEADLINE_EXCEEDED,
                        StatusCode.RESOURCE_EXHAUSTED,
                        StatusCode.ABORTED,
                        StatusCode.OUT_OF_RANGE,
                        StatusCode.UNAVAILABLE,
                        StatusCode.DATA_LOSS,
                    ]:
                        retry_info_bin = dict(error.trailing_metadata()).get(  # pyright: ignore [reportAttributeAccessIssue]
                            "google.rpc.retryinfo-bin"
                        )
                        if retry_info_bin is not None:
                            retry_info = RetryInfo()
                            retry_info.ParseFromString(retry_info_bin)
                            delay = (
                                retry_info.retry_delay.seconds
                                + retry_info.retry_delay.nanos / 1.0e9
                            )

                        logger.warning(
                            (
                                "Transient error %s encountered while exporting "
                                "%s to %s, retrying in %ss."
                            ),
                            code,
                            self._exporting,
                            self._endpoint,
                            delay,
                        )
                        sleep(delay)
                        continue
                    else:
                        logger.error(
                            "Failed to export %s to %s, error code: %s",
                            self._exporting,
                            self._endpoint,
                            code,
                            exc_info=code == StatusCode.UNKNOWN,
                        )

                    if code == StatusCode.OK:
                        return self._result.SUCCESS  # pyright: ignore [reportReturnType]

                    return self._result.FAILURE  # pyright: ignore [reportReturnType]

        return self._result.FAILURE  # pyright: ignore [reportReturnType]

    def shutdown(self, timeout_millis: float = 30_000, **kwargs) -> None:
        if self._shutdown:
            logger.warning("Exporter already shutdown, ignoring call")
            return
        # wait for the last export if any
        self._export_lock.acquire(timeout=timeout_millis / 1e3)
        self._shutdown = True
        self._channel.close()
        self._export_lock.release()

    @property
    @abstractmethod
    def _exporting(self) -> str:
        """
        Returns a string that describes the overall exporter, to be used in
        warning messages.
        """
        pass<|MERGE_RESOLUTION|>--- conflicted
+++ resolved
@@ -338,17 +338,11 @@
         # expo returns a generator that yields delay values which grow
         # exponentially. Once delay is greater than max_value, the yielded
         # value will remain constant.
-<<<<<<< HEAD
-        for delay in _create_exp_backoff_generator(max_value=max_value):
-            if delay == max_value or self._shutdown:
-                return self._result.FAILURE  # pyright: ignore [reportReturnType]
-=======
         for delay in _create_exp_backoff_generator(
             max_value=self._MAX_RETRY_TIMEOUT
         ):
             if delay == self._MAX_RETRY_TIMEOUT or self._shutdown:
-                return self._result.FAILURE
->>>>>>> 8d391bb3
+                return self._result.FAILURE  # pyright: ignore [reportReturnType]
 
             with self._export_lock:
                 try:
