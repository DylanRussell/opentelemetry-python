# Copyright The OpenTelemetry Authors
# Licensed under the Apache License, Version 2.0 (the "License");
# you may not use this file except in compliance with the License.
# You may obtain a copy of the License at
#
#     http://www.apache.org/licenses/LICENSE-2.0
#
# Unless required by applicable law or agreed to in writing, software
# distributed under the License is distributed on an "AS IS" BASIS,
# WITHOUT WARRANTIES OR CONDITIONS OF ANY KIND, either express or implied.
# See the License for the specific language governing permissions and
# limitations under the License.
from __future__ import annotations

import gzip
import logging
<<<<<<< HEAD
import threading
=======
>>>>>>> 6ed676a1
import random
import zlib
from io import BytesIO
from os import environ
from time import sleep, time
from typing import (  # noqa: F401
    Any,
    Callable,
    Dict,
    List,
    Mapping,
    Optional,
    Sequence,
)

import requests
from requests.exceptions import ConnectionError
from typing_extensions import deprecated

from opentelemetry.exporter.otlp.proto.common._internal import (
    _get_resource_data,
)
from opentelemetry.exporter.otlp.proto.common._internal.metrics_encoder import (
    OTLPMetricExporterMixin,
)
from opentelemetry.exporter.otlp.proto.common.metrics_encoder import (
    encode_metrics,
)
from opentelemetry.exporter.otlp.proto.http import (
    _OTLP_HTTP_HEADERS,
    Compression,
)
from opentelemetry.exporter.otlp.proto.http._common import (
    _is_retryable,
)
from opentelemetry.proto.collector.metrics.v1.metrics_service_pb2 import (  # noqa: F401
    ExportMetricsServiceRequest,
)
from opentelemetry.proto.common.v1.common_pb2 import (  # noqa: F401
    AnyValue,
    ArrayValue,
    InstrumentationScope,
    KeyValue,
    KeyValueList,
)
from opentelemetry.proto.metrics.v1 import metrics_pb2 as pb2  # noqa: F401
from opentelemetry.proto.resource.v1.resource_pb2 import Resource  # noqa: F401
from opentelemetry.proto.resource.v1.resource_pb2 import (
    Resource as PB2Resource,
)
from opentelemetry.sdk.environment_variables import (
    OTEL_EXPORTER_OTLP_CERTIFICATE,
    OTEL_EXPORTER_OTLP_CLIENT_CERTIFICATE,
    OTEL_EXPORTER_OTLP_CLIENT_KEY,
    OTEL_EXPORTER_OTLP_COMPRESSION,
    OTEL_EXPORTER_OTLP_ENDPOINT,
    OTEL_EXPORTER_OTLP_HEADERS,
    OTEL_EXPORTER_OTLP_METRICS_CERTIFICATE,
    OTEL_EXPORTER_OTLP_METRICS_CLIENT_CERTIFICATE,
    OTEL_EXPORTER_OTLP_METRICS_CLIENT_KEY,
    OTEL_EXPORTER_OTLP_METRICS_COMPRESSION,
    OTEL_EXPORTER_OTLP_METRICS_ENDPOINT,
    OTEL_EXPORTER_OTLP_METRICS_HEADERS,
    OTEL_EXPORTER_OTLP_METRICS_TIMEOUT,
    OTEL_EXPORTER_OTLP_TIMEOUT,
)
from opentelemetry.sdk.metrics._internal.aggregation import Aggregation
from opentelemetry.sdk.metrics.export import (  # noqa: F401
    AggregationTemporality,
    Gauge,
    MetricExporter,
    MetricExportResult,
    MetricsData,
    Sum,
)
from opentelemetry.sdk.metrics.export import (  # noqa: F401
    Histogram as HistogramType,
)
from opentelemetry.sdk.resources import Resource as SDKResource
from opentelemetry.util.re import parse_env_headers

_logger = logging.getLogger(__name__)


DEFAULT_COMPRESSION = Compression.NoCompression
DEFAULT_ENDPOINT = "http://localhost:4318/"
DEFAULT_METRICS_EXPORT_PATH = "v1/metrics"
DEFAULT_TIMEOUT = 10  # in seconds
_MAX_RETRYS = 6


class OTLPMetricExporter(MetricExporter, OTLPMetricExporterMixin):
    def __init__(
        self,
        endpoint: str | None = None,
        certificate_file: str | None = None,
        client_key_file: str | None = None,
        client_certificate_file: str | None = None,
        headers: dict[str, str] | None = None,
        timeout: float | None = None,
        compression: Compression | None = None,
        session: requests.Session | None = None,
        preferred_temporality: dict[type, AggregationTemporality]
        | None = None,
        preferred_aggregation: dict[type, Aggregation] | None = None,
    ):
        self._shutdown_is_occuring = threading.Event()
        self._endpoint = endpoint or environ.get(
            OTEL_EXPORTER_OTLP_METRICS_ENDPOINT,
            _append_metrics_path(
                environ.get(OTEL_EXPORTER_OTLP_ENDPOINT, DEFAULT_ENDPOINT)
            ),
        )
        self._certificate_file = certificate_file or environ.get(
            OTEL_EXPORTER_OTLP_METRICS_CERTIFICATE,
            environ.get(OTEL_EXPORTER_OTLP_CERTIFICATE, True),
        )
        self._client_key_file = client_key_file or environ.get(
            OTEL_EXPORTER_OTLP_METRICS_CLIENT_KEY,
            environ.get(OTEL_EXPORTER_OTLP_CLIENT_KEY, None),
        )
        self._client_certificate_file = client_certificate_file or environ.get(
            OTEL_EXPORTER_OTLP_METRICS_CLIENT_CERTIFICATE,
            environ.get(OTEL_EXPORTER_OTLP_CLIENT_CERTIFICATE, None),
        )
        self._client_cert = (
            (self._client_certificate_file, self._client_key_file)
            if self._client_certificate_file and self._client_key_file
            else self._client_certificate_file
        )
        headers_string = environ.get(
            OTEL_EXPORTER_OTLP_METRICS_HEADERS,
            environ.get(OTEL_EXPORTER_OTLP_HEADERS, ""),
        )
        self._headers = headers or parse_env_headers(
            headers_string, liberal=True
        )
        self._timeout = timeout or float(
            environ.get(
                OTEL_EXPORTER_OTLP_METRICS_TIMEOUT,
                environ.get(OTEL_EXPORTER_OTLP_TIMEOUT, DEFAULT_TIMEOUT),
            )
        )
        self._compression = compression or _compression_from_env()
        self._session = session or requests.Session()
        self._session.headers.update(self._headers)
        self._session.headers.update(_OTLP_HTTP_HEADERS)
        if self._compression is not Compression.NoCompression:
            self._session.headers.update(
                {"Content-Encoding": self._compression.value}
            )

        self._common_configuration(
            preferred_temporality, preferred_aggregation
        )
        self._shutdown = False

    def _export(self, serialized_data: bytes, timeout_sec: float):
        data = serialized_data
        if self._compression == Compression.Gzip:
            gzip_data = BytesIO()
            with gzip.GzipFile(fileobj=gzip_data, mode="w") as gzip_stream:
                gzip_stream.write(serialized_data)
            data = gzip_data.getvalue()
        elif self._compression == Compression.Deflate:
            data = zlib.compress(serialized_data)

        # By default, keep-alive is enabled in Session's request
        # headers. Backends may choose to close the connection
        # while a post happens which causes an unhandled
        # exception. This try/except will retry the post on such exceptions
        try:
            resp = self._session.post(
                url=self._endpoint,
                data=data,
                verify=self._certificate_file,
                timeout=timeout_sec,
                cert=self._client_cert,
            )
        except ConnectionError:
            resp = self._session.post(
                url=self._endpoint,
                data=data,
                verify=self._certificate_file,
                timeout=timeout_sec,
                cert=self._client_cert,
            )
        return resp

    def export(
        self,
        metrics_data: MetricsData,
<<<<<<< HEAD
        timeout_millis: Optional[float] = None,
=======
        timeout_millis: Optional[float] = 10000,
>>>>>>> 6ed676a1
        **kwargs,
    ) -> MetricExportResult:
        if self._shutdown:
            _logger.warning("Exporter already shutdown, ignoring batch")
            return MetricExportResult.FAILURE
        serialized_data = encode_metrics(metrics_data).SerializeToString()
<<<<<<< HEAD
        deadline_sec = time() + (
            timeout_millis / 1e3 if timeout_millis else self._timeout
        )
        for retry_num in range(1, _MAX_RETRYS + 1):
            backoff_seconds = 2 ** (retry_num - 1) * random.uniform(0.8, 1.2)
            resp = self._export(serialized_data, deadline_sec - time())
            if resp.ok:
                return MetricExportResult.SUCCESS
            if (
                not _is_retryable(resp)
                or retry_num == _MAX_RETRYS
                or backoff_seconds > (deadline_sec - time())
                or self._shutdown
=======
        deadline_sec = time() + self._timeout
        for retry_num in range(_MAX_RETRYS):
            resp = self._export(serialized_data, deadline_sec - time())
            if resp.ok:
                return MetricExportResult.SUCCESS
            # multiplying by a random number between .8 and 1.2 introduces a +/20% jitter to each backoff.
            backoff_seconds = 2**retry_num * random.uniform(0.8, 1.2)
            if (
                not _is_retryable(resp)
                or retry_num + 1 == _MAX_RETRYS
                or backoff_seconds > (deadline_sec - time())
>>>>>>> 6ed676a1
            ):
                _logger.error(
                    "Failed to export metrics batch code: %s, reason: %s",
                    resp.status_code,
                    resp.text,
                )
                return MetricExportResult.FAILURE
            _logger.warning(
                "Transient error %s encountered while exporting metrics batch, retrying in %.2fs.",
                resp.reason,
                backoff_seconds,
            )
<<<<<<< HEAD
            shutdown = self._shutdown_is_occuring.wait(backoff_seconds)
            if shutdown:
                _logger.warning("Shutdown in progress, aborting retry.")
                break
=======
            sleep(backoff_seconds)
        # Not possible to reach here but the linter is complaining.
>>>>>>> 6ed676a1
        return MetricExportResult.FAILURE

    def shutdown(self, timeout_millis: float = 30_000, **kwargs) -> None:
        if self._shutdown:
            _logger.warning("Exporter already shutdown, ignoring call")
            return
<<<<<<< HEAD
        self._shutdown = True
        self._shutdown_is_occuring.set()
        self._session.close()
=======
        self._session.close()
        self._shutdown = True
>>>>>>> 6ed676a1

    @property
    def _exporting(self) -> str:
        return "metrics"

    def force_flush(self, timeout_millis: float = 10_000) -> bool:
        """Nothing is buffered in this exporter, so this method does nothing."""
        return True


@deprecated(
    "Use one of the encoders from opentelemetry-exporter-otlp-proto-common instead. Deprecated since version 1.18.0.",
)
def get_resource_data(
    sdk_resource_scope_data: Dict[SDKResource, Any],  # ResourceDataT?
    resource_class: Callable[..., PB2Resource],
    name: str,
) -> List[PB2Resource]:
    return _get_resource_data(sdk_resource_scope_data, resource_class, name)


def _compression_from_env() -> Compression:
    compression = (
        environ.get(
            OTEL_EXPORTER_OTLP_METRICS_COMPRESSION,
            environ.get(OTEL_EXPORTER_OTLP_COMPRESSION, "none"),
        )
        .lower()
        .strip()
    )
    return Compression(compression)


def _append_metrics_path(endpoint: str) -> str:
    if endpoint.endswith("/"):
        return endpoint + DEFAULT_METRICS_EXPORT_PATH
    return endpoint + f"/{DEFAULT_METRICS_EXPORT_PATH}"<|MERGE_RESOLUTION|>--- conflicted
+++ resolved
@@ -14,10 +14,6 @@
 
 import gzip
 import logging
-<<<<<<< HEAD
-import threading
-=======
->>>>>>> 6ed676a1
 import random
 import zlib
 from io import BytesIO
@@ -210,32 +206,13 @@
     def export(
         self,
         metrics_data: MetricsData,
-<<<<<<< HEAD
-        timeout_millis: Optional[float] = None,
-=======
         timeout_millis: Optional[float] = 10000,
->>>>>>> 6ed676a1
         **kwargs,
     ) -> MetricExportResult:
         if self._shutdown:
             _logger.warning("Exporter already shutdown, ignoring batch")
             return MetricExportResult.FAILURE
         serialized_data = encode_metrics(metrics_data).SerializeToString()
-<<<<<<< HEAD
-        deadline_sec = time() + (
-            timeout_millis / 1e3 if timeout_millis else self._timeout
-        )
-        for retry_num in range(1, _MAX_RETRYS + 1):
-            backoff_seconds = 2 ** (retry_num - 1) * random.uniform(0.8, 1.2)
-            resp = self._export(serialized_data, deadline_sec - time())
-            if resp.ok:
-                return MetricExportResult.SUCCESS
-            if (
-                not _is_retryable(resp)
-                or retry_num == _MAX_RETRYS
-                or backoff_seconds > (deadline_sec - time())
-                or self._shutdown
-=======
         deadline_sec = time() + self._timeout
         for retry_num in range(_MAX_RETRYS):
             resp = self._export(serialized_data, deadline_sec - time())
@@ -247,7 +224,7 @@
                 not _is_retryable(resp)
                 or retry_num + 1 == _MAX_RETRYS
                 or backoff_seconds > (deadline_sec - time())
->>>>>>> 6ed676a1
+                or self._shutdown
             ):
                 _logger.error(
                     "Failed to export metrics batch code: %s, reason: %s",
@@ -260,29 +237,19 @@
                 resp.reason,
                 backoff_seconds,
             )
-<<<<<<< HEAD
             shutdown = self._shutdown_is_occuring.wait(backoff_seconds)
             if shutdown:
                 _logger.warning("Shutdown in progress, aborting retry.")
                 break
-=======
-            sleep(backoff_seconds)
-        # Not possible to reach here but the linter is complaining.
->>>>>>> 6ed676a1
         return MetricExportResult.FAILURE
 
     def shutdown(self, timeout_millis: float = 30_000, **kwargs) -> None:
         if self._shutdown:
             _logger.warning("Exporter already shutdown, ignoring call")
             return
-<<<<<<< HEAD
         self._shutdown = True
         self._shutdown_is_occuring.set()
         self._session.close()
-=======
-        self._session.close()
-        self._shutdown = True
->>>>>>> 6ed676a1
 
     @property
     def _exporting(self) -> str:
