# Copyright The OpenTelemetry Authors
#
# Licensed under the Apache License, Version 2.0 (the "License");
# you may not use this file except in compliance with the License.
# You may obtain a copy of the License at
#
#     http://www.apache.org/licenses/LICENSE-2.0
#
# Unless required by applicable law or agreed to in writing, software
# distributed under the License is distributed on an "AS IS" BASIS,
# WITHOUT WARRANTIES OR CONDITIONS OF ANY KIND, either express or implied.
# See the License for the specific language governing permissions and
# limitations under the License.
#

"""
OpenTelemetry SDK Configurator for Easy Instrumentation with Distros
"""

<<<<<<< HEAD
import inspect
=======
from __future__ import annotations

>>>>>>> 14401e1d
import logging
import os
from abc import ABC, abstractmethod
from os import environ
from typing import Any, Callable, Mapping, Sequence, Type, Union

from grpc import ChannelCredentials  # type: ignore
from requests import Session
from typing_extensions import Literal

from opentelemetry._events import set_event_logger_provider
from opentelemetry._logs import set_logger_provider
from opentelemetry.environment_variables import (
    OTEL_LOGS_EXPORTER,
    OTEL_METRICS_EXPORTER,
    OTEL_PYTHON_ID_GENERATOR,
    OTEL_TRACES_EXPORTER,
)
from opentelemetry.metrics import set_meter_provider
from opentelemetry.sdk._events import EventLoggerProvider
from opentelemetry.sdk._logs import LoggerProvider, LoggingHandler
from opentelemetry.sdk._logs.export import BatchLogRecordProcessor, LogExporter
from opentelemetry.sdk.environment_variables import (
    _OTEL_PYTHON_LOGGING_AUTO_INSTRUMENTATION_ENABLED,
    OTEL_EXPORTER_OTLP_CREDENTIAL_PROVIDER,
    OTEL_EXPORTER_OTLP_LOGS_PROTOCOL,
    OTEL_EXPORTER_OTLP_METRICS_PROTOCOL,
    OTEL_EXPORTER_OTLP_PROTOCOL,
    OTEL_EXPORTER_OTLP_TRACES_PROTOCOL,
    OTEL_TRACES_SAMPLER,
    OTEL_TRACES_SAMPLER_ARG,
)
from opentelemetry.sdk.metrics import MeterProvider
from opentelemetry.sdk.metrics.export import (
    MetricExporter,
    MetricReader,
    PeriodicExportingMetricReader,
)
from opentelemetry.sdk.resources import Attributes, Resource
from opentelemetry.sdk.trace import TracerProvider
from opentelemetry.sdk.trace.export import BatchSpanProcessor, SpanExporter
from opentelemetry.sdk.trace.id_generator import IdGenerator
from opentelemetry.sdk.trace.sampling import Sampler
from opentelemetry.semconv.resource import ResourceAttributes
from opentelemetry.trace import set_tracer_provider
from opentelemetry.util._importlib_metadata import entry_points

_EXPORTER_OTLP = "otlp"
_EXPORTER_OTLP_PROTO_GRPC = "otlp_proto_grpc"
_EXPORTER_OTLP_PROTO_HTTP = "otlp_proto_http"

_EXPORTER_BY_OTLP_PROTOCOL = {
    "grpc": _EXPORTER_OTLP_PROTO_GRPC,
    "http/protobuf": _EXPORTER_OTLP_PROTO_HTTP,
}

_EXPORTER_ENV_BY_SIGNAL_TYPE = {
    "traces": OTEL_TRACES_EXPORTER,
    "metrics": OTEL_METRICS_EXPORTER,
    "logs": OTEL_LOGS_EXPORTER,
}

_PROTOCOL_ENV_BY_SIGNAL_TYPE = {
    "traces": OTEL_EXPORTER_OTLP_TRACES_PROTOCOL,
    "metrics": OTEL_EXPORTER_OTLP_METRICS_PROTOCOL,
    "logs": OTEL_EXPORTER_OTLP_LOGS_PROTOCOL,
}

_RANDOM_ID_GENERATOR = "random"
_DEFAULT_ID_GENERATOR = _RANDOM_ID_GENERATOR

_OTEL_SAMPLER_ENTRY_POINT_GROUP = "opentelemetry_traces_sampler"

_logger = logging.getLogger(__name__)

ExporterArgsMap = Mapping[
    Union[
        Type[SpanExporter],
        Type[MetricExporter],
        Type[MetricReader],
        Type[LogExporter],
    ],
    Mapping[str, Any],
]


def _import_config_component(
    selected_component: str, entry_point_name: str
) -> object:
    return _import_config_components([selected_component], entry_point_name)[
        0
    ][1]


def _import_config_components(
    selected_components: Sequence[str], entry_point_name: str
) -> list[tuple[str, Type]]:
    component_implementations = []

    for selected_component in selected_components:
        try:
            component_implementations.append(
                (
                    selected_component,
                    next(
                        iter(
                            entry_points(
                                group=entry_point_name, name=selected_component
                            )
                        )
                    ).load(),
                )
            )
        except KeyError:
            raise RuntimeError(
                f"Requested entry point '{entry_point_name}' not found"
            )

        except StopIteration:
            raise RuntimeError(
                f"Requested component '{selected_component}' not found in "
                f"entry point '{entry_point_name}'"
            )

    return component_implementations


def _get_sampler() -> str | None:
    return environ.get(OTEL_TRACES_SAMPLER, None)


def _get_id_generator() -> str:
    return environ.get(OTEL_PYTHON_ID_GENERATOR, _DEFAULT_ID_GENERATOR)


def _get_exporter_entry_point(
    exporter_name: str, signal_type: Literal["traces", "metrics", "logs"]
):
    if exporter_name not in (
        _EXPORTER_OTLP,
        _EXPORTER_OTLP_PROTO_GRPC,
        _EXPORTER_OTLP_PROTO_HTTP,
    ):
        return exporter_name

    # Checking env vars for OTLP protocol (grpc/http).
    otlp_protocol = environ.get(
        _PROTOCOL_ENV_BY_SIGNAL_TYPE[signal_type]
    ) or environ.get(OTEL_EXPORTER_OTLP_PROTOCOL)

    if not otlp_protocol:
        if exporter_name == _EXPORTER_OTLP:
            return _EXPORTER_OTLP_PROTO_GRPC
        return exporter_name

    otlp_protocol = otlp_protocol.strip()

    if exporter_name == _EXPORTER_OTLP:
        if otlp_protocol not in _EXPORTER_BY_OTLP_PROTOCOL:
            # Invalid value was set by the env var
            raise RuntimeError(
                f"Unsupported OTLP protocol '{otlp_protocol}' is configured"
            )

        return _EXPORTER_BY_OTLP_PROTOCOL[otlp_protocol]

    # grpc/http already specified by exporter_name, only add a warning in case
    # of a conflict.
    exporter_name_by_env = _EXPORTER_BY_OTLP_PROTOCOL.get(otlp_protocol)
    if exporter_name_by_env and exporter_name != exporter_name_by_env:
        _logger.warning(
            "Conflicting values for %s OTLP exporter protocol, using '%s'",
            signal_type,
            exporter_name,
        )

    return exporter_name


def _get_exporter_names(
    signal_type: Literal["traces", "metrics", "logs"],
) -> list[str]:
    names = environ.get(_EXPORTER_ENV_BY_SIGNAL_TYPE.get(signal_type, ""))

    if not names or names.lower().strip() == "none":
        return []

    return [
        _get_exporter_entry_point(_exporter.strip(), signal_type)
        for _exporter in names.split(",")
    ]


def _init_exporter(
    exporter_class: Type[Union[SpanExporter, MetricExporter, LogExporter]],
    otlp_credential_param: tuple[
        str, Union[ChannelCredentials | Session]
    ] = None,
) -> Union[SpanExporter, MetricExporter, LogExporter]:
    if not otlp_credential_param:
        return exporter_class()
    credential_key, credential = otlp_credential_param
    params = inspect.signature(exporter_class.__init__).parameters
    if (
        credential_key == "credentials"
        and "credentials" in params
        and isinstance(credential, params["credentials"].annotation)
    ):
        print("initializing exporter with credentials.")
        return exporter_class(credentials=credential)
    if (
        credential_key == "session"
        and "session" in params
        and isinstance(credential, params["session"].annotation)
    ):
        print("initializing exporter with session.")
        return exporter_class(session=credential)
    return exporter_class()


def _init_tracing(
<<<<<<< HEAD
    exporters: Dict[str, Type[SpanExporter]],
    id_generator: IdGenerator = None,
    sampler: Sampler = None,
    resource: Resource = None,
    otlp_credential_param: tuple[
        str, Union[ChannelCredentials | Session]
    ] = None,
=======
    exporters: dict[str, Type[SpanExporter]],
    id_generator: IdGenerator | None = None,
    sampler: Sampler | None = None,
    resource: Resource | None = None,
    exporter_args_map: ExporterArgsMap | None = None,
>>>>>>> 14401e1d
):
    provider = TracerProvider(
        id_generator=id_generator,
        sampler=sampler,
        resource=resource,
    )
    set_tracer_provider(provider)

    exporter_args_map = exporter_args_map or {}
    for _, exporter_class in exporters.items():
<<<<<<< HEAD
=======
        exporter_args = exporter_args_map.get(exporter_class, {})
>>>>>>> 14401e1d
        provider.add_span_processor(
            BatchSpanProcessor(
                _init_exporter(exporter_class, otlp_credential_param)
            )
        )


def _init_metrics(
    exporters_or_readers: dict[
        str, Union[Type[MetricExporter], Type[MetricReader]]
    ],
<<<<<<< HEAD
    resource: Resource = None,
    otlp_credential_param: tuple[
        str, Union[ChannelCredentials | Session]
    ] = None,
=======
    resource: Resource | None = None,
    exporter_args_map: ExporterArgsMap | None = None,
>>>>>>> 14401e1d
):
    metric_readers = []

    exporter_args_map = exporter_args_map or {}
    for _, exporter_or_reader_class in exporters_or_readers.items():
        exporter_args = exporter_args_map.get(exporter_or_reader_class, {})
        if issubclass(exporter_or_reader_class, MetricReader):
            metric_readers.append(exporter_or_reader_class(**exporter_args))
        else:
            metric_readers.append(
                PeriodicExportingMetricReader(
                    _init_exporter(
                        exporter_or_reader_class, otlp_credential_param
                    )
                )
            )

    provider = MeterProvider(resource=resource, metric_readers=metric_readers)
    set_meter_provider(provider)


def _init_logging(
    exporters: dict[str, Type[LogExporter]],
    resource: Resource | None = None,
    setup_logging_handler: bool = True,
<<<<<<< HEAD
    otlp_credential_param: dict[
        str, Union[ChannelCredentials | Session]
    ] = None,
=======
    exporter_args_map: ExporterArgsMap | None = None,
>>>>>>> 14401e1d
):
    provider = LoggerProvider(resource=resource)
    set_logger_provider(provider)

    exporter_args_map = exporter_args_map or {}
    for _, exporter_class in exporters.items():
<<<<<<< HEAD
=======
        exporter_args = exporter_args_map.get(exporter_class, {})
>>>>>>> 14401e1d
        provider.add_log_record_processor(
            BatchLogRecordProcessor(
                _init_exporter(exporter_class, otlp_credential_param)
            )
        )

    event_logger_provider = EventLoggerProvider(logger_provider=provider)
    set_event_logger_provider(event_logger_provider)

    if setup_logging_handler:
        _patch_basic_config()

        # Add OTel handler
        handler = LoggingHandler(
            level=logging.NOTSET, logger_provider=provider
        )
        logging.getLogger().addHandler(handler)


def _patch_basic_config():
    original_basic_config = logging.basicConfig

    def patched_basic_config(*args, **kwargs):
        root = logging.getLogger()
        has_only_otel = len(root.handlers) == 1 and isinstance(
            root.handlers[0], LoggingHandler
        )
        if has_only_otel:
            otel_handler = root.handlers.pop()
            original_basic_config(*args, **kwargs)
            root.addHandler(otel_handler)
        else:
            original_basic_config(*args, **kwargs)

    logging.basicConfig = patched_basic_config


def _import_exporters(
    trace_exporter_names: Sequence[str],
    metric_exporter_names: Sequence[str],
    log_exporter_names: Sequence[str],
) -> tuple[
    dict[str, Type[SpanExporter]],
    dict[str, Union[Type[MetricExporter], Type[MetricReader]]],
    dict[str, Type[LogExporter]],
]:
    trace_exporters = {}
    metric_exporters = {}
    log_exporters = {}

    for (
        exporter_name,
        exporter_impl,
    ) in _import_config_components(
        trace_exporter_names, "opentelemetry_traces_exporter"
    ):
        if issubclass(exporter_impl, SpanExporter):
            trace_exporters[exporter_name] = exporter_impl
        else:
            raise RuntimeError(f"{exporter_name} is not a trace exporter")

    for (
        exporter_name,
        exporter_impl,
    ) in _import_config_components(
        metric_exporter_names, "opentelemetry_metrics_exporter"
    ):
        # The metric exporter components may be push MetricExporter or pull exporters which
        # subclass MetricReader directly
        if issubclass(exporter_impl, (MetricExporter, MetricReader)):
            metric_exporters[exporter_name] = exporter_impl
        else:
            raise RuntimeError(f"{exporter_name} is not a metric exporter")

    for (
        exporter_name,
        exporter_impl,
    ) in _import_config_components(
        log_exporter_names, "opentelemetry_logs_exporter"
    ):
        if issubclass(exporter_impl, LogExporter):
            log_exporters[exporter_name] = exporter_impl
        else:
            raise RuntimeError(f"{exporter_name} is not a log exporter")

    return trace_exporters, metric_exporters, log_exporters


def _import_sampler_factory(
    sampler_name: str,
) -> Callable[[float | str | None], Sampler]:
    _, sampler_impl = _import_config_components(
        [sampler_name.strip()], _OTEL_SAMPLER_ENTRY_POINT_GROUP
    )[0]
    return sampler_impl


def _import_sampler(sampler_name: str | None) -> Sampler | None:
    if not sampler_name:
        return None
    try:
        sampler_factory = _import_sampler_factory(sampler_name)
        arg = None
        if sampler_name in ("traceidratio", "parentbased_traceidratio"):
            try:
                rate = float(os.getenv(OTEL_TRACES_SAMPLER_ARG, ""))
            except (ValueError, TypeError):
                _logger.warning(
                    "Could not convert TRACES_SAMPLER_ARG to float. Using default value 1.0."
                )
                rate = 1.0
            arg = rate
        else:
            arg = os.getenv(OTEL_TRACES_SAMPLER_ARG)

        sampler = sampler_factory(arg)
        if not isinstance(sampler, Sampler):
            message = f"Sampler factory, {sampler_factory}, produced output, {sampler}, which is not a Sampler."
            _logger.warning(message)
            raise ValueError(message)
        return sampler
    except Exception as exc:  # pylint: disable=broad-exception-caught
        _logger.warning(
            "Using default sampler. Failed to initialize sampler, %s: %s",
            sampler_name,
            exc,
        )
        return None


def _import_id_generator(id_generator_name: str) -> IdGenerator:
    id_generator_name, id_generator_impl = _import_config_components(
        [id_generator_name.strip()], "opentelemetry_id_generator"
    )[0]

    if issubclass(id_generator_impl, IdGenerator):
        return id_generator_impl()

    raise RuntimeError(f"{id_generator_name} is not an IdGenerator")


def _initialize_components(
    auto_instrumentation_version: str | None = None,
    trace_exporter_names: list[str] | None = None,
    metric_exporter_names: list[str] | None = None,
    log_exporter_names: list[str] | None = None,
    sampler: Sampler | None = None,
    resource_attributes: Attributes | None = None,
    id_generator: IdGenerator | None = None,
    setup_logging_handler: bool | None = None,
    exporter_args_map: ExporterArgsMap | None = None,
):
    if trace_exporter_names is None:
        trace_exporter_names = []
    if metric_exporter_names is None:
        metric_exporter_names = []
    if log_exporter_names is None:
        log_exporter_names = []
    span_exporters, metric_exporters, log_exporters = _import_exporters(
        trace_exporter_names + _get_exporter_names("traces"),
        metric_exporter_names + _get_exporter_names("metrics"),
        log_exporter_names + _get_exporter_names("logs"),
    )
    if sampler is None:
        sampler_name = _get_sampler()
        sampler = _import_sampler(sampler_name)
    if id_generator is None:
        id_generator_name = _get_id_generator()
        id_generator = _import_id_generator(id_generator_name)
    if resource_attributes is None:
        resource_attributes = {}
    # populate version if using auto-instrumentation
    if auto_instrumentation_version:
        resource_attributes[ResourceAttributes.TELEMETRY_AUTO_VERSION] = (  # type: ignore[reportIndexIssue]
            auto_instrumentation_version
        )
    # if env var OTEL_RESOURCE_ATTRIBUTES is given, it will read the service_name
    # from the env variable else defaults to "unknown_service"
    resource = Resource.create(resource_attributes)

    otlp_credential_param = None
    credential_env = os.getenv(OTEL_EXPORTER_OTLP_CREDENTIAL_PROVIDER)
    print("looking for creds")
    if credential_env:
        credentials = _import_config_component(
            credential_env, "opentelemetry_otlp_credential_provider"
        )()
        if isinstance(credentials, ChannelCredentials):
            print("found channel creds")
            otlp_credential_param = ("credentials", credentials)
        elif isinstance(credentials, Session):
            print("found session")
            otlp_credential_param = ("session", credentials)
        else:
            raise RuntimeError(
                f"{credential_env} is neither a ChannelCredentials or Session type."
            )
    _init_tracing(
        exporters=span_exporters,
        id_generator=id_generator,
        sampler=sampler,
        resource=resource,
<<<<<<< HEAD
        otlp_credential_param=otlp_credential_param,
    )
    _init_metrics(
        metric_exporters,
        resource,
        otlp_credential_param=otlp_credential_param,
=======
        exporter_args_map=exporter_args_map,
    )
    _init_metrics(
        metric_exporters, resource, exporter_args_map=exporter_args_map
>>>>>>> 14401e1d
    )
    if setup_logging_handler is None:
        setup_logging_handler = (
            os.getenv(
                _OTEL_PYTHON_LOGGING_AUTO_INSTRUMENTATION_ENABLED, "false"
            )
            .strip()
            .lower()
            == "true"
        )
    _init_logging(
        log_exporters,
        resource,
        setup_logging_handler,
<<<<<<< HEAD
        otlp_credential_param=otlp_credential_param,
=======
        exporter_args_map=exporter_args_map,
>>>>>>> 14401e1d
    )


class _BaseConfigurator(ABC):
    """An ABC for configurators

    Configurators are used to configure
    SDKs (i.e. TracerProvider, MeterProvider, Processors...)
    to reduce the amount of manual configuration required.
    """

    _instance = None
    _is_instrumented = False

    def __new__(cls, *args, **kwargs):
        if cls._instance is None:
            cls._instance = object.__new__(cls, *args, **kwargs)

        return cls._instance

    @abstractmethod
    def _configure(self, **kwargs):
        """Configure the SDK"""

    def configure(self, **kwargs):
        """Configure the SDK"""
        self._configure(**kwargs)


class _OTelSDKConfigurator(_BaseConfigurator):
    """A basic Configurator by OTel Python for initializing OTel SDK components

    Initializes several crucial OTel SDK components (i.e. TracerProvider,
    MeterProvider, Processors...) according to a default implementation. Other
    Configurators can subclass and slightly alter this initialization.

    NOTE: This class should not be instantiated nor should it become an entry
    point on the `opentelemetry-sdk` package. Instead, distros should subclass
    this Configurator and enhance it as needed.
    """

    def _configure(self, **kwargs):
        _initialize_components(**kwargs)<|MERGE_RESOLUTION|>--- conflicted
+++ resolved
@@ -17,17 +17,14 @@
 OpenTelemetry SDK Configurator for Easy Instrumentation with Distros
 """
 
-<<<<<<< HEAD
+from __future__ import annotations
+
 import inspect
-=======
-from __future__ import annotations
-
->>>>>>> 14401e1d
 import logging
 import os
 from abc import ABC, abstractmethod
 from os import environ
-from typing import Any, Callable, Mapping, Sequence, Type, Union
+from typing import Any, Callable, Mapping, Sequence, Type, Union, Optional
 
 from grpc import ChannelCredentials  # type: ignore
 from requests import Session
@@ -108,14 +105,12 @@
     Mapping[str, Any],
 ]
 
-
 def _import_config_component(
     selected_component: str, entry_point_name: str
-) -> object:
+) -> Type
     return _import_config_components([selected_component], entry_point_name)[
         0
     ][1]
-
 
 def _import_config_components(
     selected_components: Sequence[str], entry_point_name: str
@@ -218,9 +213,9 @@
 
 def _init_exporter(
     exporter_class: Type[Union[SpanExporter, MetricExporter, LogExporter]],
-    otlp_credential_param: tuple[
-        str, Union[ChannelCredentials | Session]
-    ] = None,
+    otlp_credential_param: Optional[tuple[
+        str, Union[ChannelCredentials, Session]
+    ]] = None,
 ) -> Union[SpanExporter, MetricExporter, LogExporter]:
     if not otlp_credential_param:
         return exporter_class()
@@ -244,21 +239,14 @@
 
 
 def _init_tracing(
-<<<<<<< HEAD
-    exporters: Dict[str, Type[SpanExporter]],
-    id_generator: IdGenerator = None,
-    sampler: Sampler = None,
-    resource: Resource = None,
-    otlp_credential_param: tuple[
-        str, Union[ChannelCredentials | Session]
-    ] = None,
-=======
     exporters: dict[str, Type[SpanExporter]],
     id_generator: IdGenerator | None = None,
     sampler: Sampler | None = None,
     resource: Resource | None = None,
     exporter_args_map: ExporterArgsMap | None = None,
->>>>>>> 14401e1d
+    otlp_credential_param: tuple[
+        str, Union[ChannelCredentials | Session]
+    ] = None,
 ):
     provider = TracerProvider(
         id_generator=id_generator,
@@ -269,10 +257,7 @@
 
     exporter_args_map = exporter_args_map or {}
     for _, exporter_class in exporters.items():
-<<<<<<< HEAD
-=======
         exporter_args = exporter_args_map.get(exporter_class, {})
->>>>>>> 14401e1d
         provider.add_span_processor(
             BatchSpanProcessor(
                 _init_exporter(exporter_class, otlp_credential_param)
@@ -284,15 +269,10 @@
     exporters_or_readers: dict[
         str, Union[Type[MetricExporter], Type[MetricReader]]
     ],
-<<<<<<< HEAD
     resource: Resource = None,
     otlp_credential_param: tuple[
         str, Union[ChannelCredentials | Session]
     ] = None,
-=======
-    resource: Resource | None = None,
-    exporter_args_map: ExporterArgsMap | None = None,
->>>>>>> 14401e1d
 ):
     metric_readers = []
 
@@ -318,23 +298,17 @@
     exporters: dict[str, Type[LogExporter]],
     resource: Resource | None = None,
     setup_logging_handler: bool = True,
-<<<<<<< HEAD
-    otlp_credential_param: dict[
-        str, Union[ChannelCredentials | Session]
-    ] = None,
-=======
     exporter_args_map: ExporterArgsMap | None = None,
->>>>>>> 14401e1d
+    otlp_credential_param: Optional[tuple[
+        str, Union[ChannelCredentials, Session]
+    ]] = None,
 ):
     provider = LoggerProvider(resource=resource)
     set_logger_provider(provider)
 
     exporter_args_map = exporter_args_map or {}
     for _, exporter_class in exporters.items():
-<<<<<<< HEAD
-=======
         exporter_args = exporter_args_map.get(exporter_class, {})
->>>>>>> 14401e1d
         provider.add_log_record_processor(
             BatchLogRecordProcessor(
                 _init_exporter(exporter_class, otlp_credential_param)
@@ -537,19 +511,11 @@
         id_generator=id_generator,
         sampler=sampler,
         resource=resource,
-<<<<<<< HEAD
         otlp_credential_param=otlp_credential_param,
-    )
-    _init_metrics(
-        metric_exporters,
-        resource,
-        otlp_credential_param=otlp_credential_param,
-=======
         exporter_args_map=exporter_args_map,
     )
     _init_metrics(
-        metric_exporters, resource, exporter_args_map=exporter_args_map
->>>>>>> 14401e1d
+        metric_exporters, resource, otlp_credential_param=otlp_credential_param, exporter_args_map=exporter_args_map
     )
     if setup_logging_handler is None:
         setup_logging_handler = (
@@ -564,11 +530,8 @@
         log_exporters,
         resource,
         setup_logging_handler,
-<<<<<<< HEAD
         otlp_credential_param=otlp_credential_param,
-=======
         exporter_args_map=exporter_args_map,
->>>>>>> 14401e1d
     )
 
 
