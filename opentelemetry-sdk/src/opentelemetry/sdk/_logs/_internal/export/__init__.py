# Copyright The OpenTelemetry Authors
#
# Licensed under the Apache License, Version 2.0 (the "License");
# you may not use this file except in compliance with the License.
# You may obtain a copy of the License at
#
#     http://www.apache.org/licenses/LICENSE-2.0
#
# Unless required by applicable law or agreed to in writing, software
# distributed under the License is distributed on an "AS IS" BASIS,
# WITHOUT WARRANTIES OR CONDITIONS OF ANY KIND, either express or implied.
# See the License for the specific language governing permissions and
# limitations under the License.
from __future__ import annotations

import abc
import enum
import logging
import sys
from os import environ, linesep
<<<<<<< HEAD
from typing import IO, Callable, Sequence
=======
from typing import IO, Callable, Optional, Sequence
>>>>>>> 037e9cb1

from opentelemetry.context import (
    _SUPPRESS_INSTRUMENTATION_KEY,
    attach,
    detach,
    set_value,
)
from opentelemetry.sdk._logs import LogData, LogRecord, LogRecordProcessor
from opentelemetry.sdk._shared_internal import BatchProcessor
from opentelemetry.sdk.environment_variables import (
    OTEL_BLRP_EXPORT_TIMEOUT,
    OTEL_BLRP_MAX_EXPORT_BATCH_SIZE,
    OTEL_BLRP_MAX_QUEUE_SIZE,
    OTEL_BLRP_SCHEDULE_DELAY,
)

_DEFAULT_SCHEDULE_DELAY_MILLIS = 5000
_DEFAULT_MAX_EXPORT_BATCH_SIZE = 512
_DEFAULT_EXPORT_TIMEOUT_MILLIS = 30000
_DEFAULT_MAX_QUEUE_SIZE = 2048
_ENV_VAR_INT_VALUE_ERROR_MESSAGE = (
    "Unable to parse value for %s as integer. Defaulting to %s."
)
_logger = logging.getLogger(__name__)


class LogExportResult(enum.Enum):
    SUCCESS = 0
    FAILURE = 1


class LogExporter(abc.ABC):
    """Interface for exporting logs.
    Interface to be implemented by services that want to export logs received
    in their own format.
    To export data this MUST be registered to the :class`opentelemetry.sdk._logs.Logger` using a
    log processor.
    """

    @abc.abstractmethod
    def export(self, batch: Sequence[LogData]):
        """Exports a batch of logs.
        Args:
            batch: The list of `LogData` objects to be exported
        Returns:
            The result of the export
        """

    @abc.abstractmethod
    def shutdown(self):
        """Shuts down the exporter.

        Called when the SDK is shut down.
        """


class ConsoleLogExporter(LogExporter):
    """Implementation of :class:`LogExporter` that prints log records to the
    console.

    This class can be used for diagnostic purposes. It prints the exported
    log records to the console STDOUT.
    """

    def __init__(
        self,
        out: IO = sys.stdout,
        formatter: Callable[[LogRecord], str] = lambda record: record.to_json()
        + linesep,
    ):
        self.out = out
        self.formatter = formatter

    def export(self, batch: Sequence[LogData]):
        for data in batch:
            self.out.write(self.formatter(data.log_record))
        self.out.flush()
        return LogExportResult.SUCCESS

    def shutdown(self):
        pass


class SimpleLogRecordProcessor(LogRecordProcessor):
    """This is an implementation of LogRecordProcessor which passes
    received logs in the export-friendly LogData representation to the
    configured LogExporter, as soon as they are emitted.
    """

    def __init__(self, exporter: LogExporter):
        self._exporter = exporter
        self._shutdown = False

    def emit(self, log_data: LogData):
        if self._shutdown:
            _logger.warning("Processor is already shutdown, ignoring call")
            return
        token = attach(set_value(_SUPPRESS_INSTRUMENTATION_KEY, True))
        try:
            self._exporter.export((log_data,))
        except Exception:  # pylint: disable=broad-exception-caught
            _logger.exception("Exception while exporting logs.")
        detach(token)

    def shutdown(self):
        self._shutdown = True
        self._exporter.shutdown()

    def force_flush(self, timeout_millis: int = 30000) -> bool:  # pylint: disable=no-self-use
        return True


<<<<<<< HEAD
class BatchLogRecordProcessor(BatchProcessor, LogRecordProcessor):
=======
class BatchLogRecordProcessor(LogRecordProcessor):
>>>>>>> 037e9cb1
    """This is an implementation of LogRecordProcessor which creates batches of
    received logs in the export-friendly LogData representation and
    send to the configured LogExporter, as soon as they are emitted.

    `BatchLogRecordProcessor` is configurable with the following environment
    variables which correspond to constructor parameters:

    - :envvar:`OTEL_BLRP_SCHEDULE_DELAY`
    - :envvar:`OTEL_BLRP_MAX_QUEUE_SIZE`
    - :envvar:`OTEL_BLRP_MAX_EXPORT_BATCH_SIZE`
    - :envvar:`OTEL_BLRP_EXPORT_TIMEOUT`

    All the logic for emitting logs, shutting down etc. resides in the BatchProcessor class.
    """

    def __init__(
        self,
        exporter: LogExporter,
        schedule_delay_millis: float | None = None,
        max_export_batch_size: int | None = None,
        export_timeout_millis: float | None = None,
        max_queue_size: int | None = None,
    ):
        if max_queue_size is None:
            max_queue_size = BatchLogRecordProcessor._default_max_queue_size()

        if schedule_delay_millis is None:
            schedule_delay_millis = (
                BatchLogRecordProcessor._default_schedule_delay_millis()
            )

        if max_export_batch_size is None:
            max_export_batch_size = (
                BatchLogRecordProcessor._default_max_export_batch_size()
            )
        # Not used. No way currently to pass timeout to export.
        if export_timeout_millis is None:
            export_timeout_millis = (
                BatchLogRecordProcessor._default_export_timeout_millis()
            )

        BatchLogRecordProcessor._validate_arguments(
            max_queue_size, schedule_delay_millis, max_export_batch_size
        )
        # Initializes BatchProcessor
<<<<<<< HEAD
        super().__init__(
=======
        self._batch_processor = BatchProcessor(
>>>>>>> 037e9cb1
            exporter,
            schedule_delay_millis,
            max_export_batch_size,
            export_timeout_millis,
            max_queue_size,
            "Log",
        )
<<<<<<< HEAD
=======

    def emit(self, log_data: LogData) -> None:
        return self._batch_processor.emit(log_data)

    def shutdown(self):
        return self._batch_processor.shutdown()

    def force_flush(self, timeout_millis: Optional[int] = None):
        return self._batch_processor.force_flush(timeout_millis)
>>>>>>> 037e9cb1

    @staticmethod
    def _default_max_queue_size():
        try:
            return int(
                environ.get(OTEL_BLRP_MAX_QUEUE_SIZE, _DEFAULT_MAX_QUEUE_SIZE)
            )
        except ValueError:
            _logger.exception(
                _ENV_VAR_INT_VALUE_ERROR_MESSAGE,
                OTEL_BLRP_MAX_QUEUE_SIZE,
                _DEFAULT_MAX_QUEUE_SIZE,
            )
            return _DEFAULT_MAX_QUEUE_SIZE

    @staticmethod
    def _default_schedule_delay_millis():
        try:
            return int(
                environ.get(
                    OTEL_BLRP_SCHEDULE_DELAY, _DEFAULT_SCHEDULE_DELAY_MILLIS
                )
            )
        except ValueError:
            _logger.exception(
                _ENV_VAR_INT_VALUE_ERROR_MESSAGE,
                OTEL_BLRP_SCHEDULE_DELAY,
                _DEFAULT_SCHEDULE_DELAY_MILLIS,
            )
            return _DEFAULT_SCHEDULE_DELAY_MILLIS

    @staticmethod
    def _default_max_export_batch_size():
        try:
            return int(
                environ.get(
                    OTEL_BLRP_MAX_EXPORT_BATCH_SIZE,
                    _DEFAULT_MAX_EXPORT_BATCH_SIZE,
                )
            )
        except ValueError:
            _logger.exception(
                _ENV_VAR_INT_VALUE_ERROR_MESSAGE,
                OTEL_BLRP_MAX_EXPORT_BATCH_SIZE,
                _DEFAULT_MAX_EXPORT_BATCH_SIZE,
            )
            return _DEFAULT_MAX_EXPORT_BATCH_SIZE

    @staticmethod
    def _default_export_timeout_millis():
        try:
            return int(
                environ.get(
                    OTEL_BLRP_EXPORT_TIMEOUT, _DEFAULT_EXPORT_TIMEOUT_MILLIS
                )
            )
        except ValueError:
            _logger.exception(
                _ENV_VAR_INT_VALUE_ERROR_MESSAGE,
                OTEL_BLRP_EXPORT_TIMEOUT,
                _DEFAULT_EXPORT_TIMEOUT_MILLIS,
            )
            return _DEFAULT_EXPORT_TIMEOUT_MILLIS

    @staticmethod
    def _validate_arguments(
        max_queue_size, schedule_delay_millis, max_export_batch_size
    ):
        if max_queue_size <= 0:
            raise ValueError("max_queue_size must be a positive integer.")

        if schedule_delay_millis <= 0:
            raise ValueError("schedule_delay_millis must be positive.")

        if max_export_batch_size <= 0:
            raise ValueError(
                "max_export_batch_size must be a positive integer."
            )

        if max_export_batch_size > max_queue_size:
            raise ValueError(
                "max_export_batch_size must be less than or equal to max_queue_size."
            )<|MERGE_RESOLUTION|>--- conflicted
+++ resolved
@@ -18,11 +18,7 @@
 import logging
 import sys
 from os import environ, linesep
-<<<<<<< HEAD
-from typing import IO, Callable, Sequence
-=======
 from typing import IO, Callable, Optional, Sequence
->>>>>>> 037e9cb1
 
 from opentelemetry.context import (
     _SUPPRESS_INSTRUMENTATION_KEY,
@@ -135,11 +131,7 @@
         return True
 
 
-<<<<<<< HEAD
-class BatchLogRecordProcessor(BatchProcessor, LogRecordProcessor):
-=======
 class BatchLogRecordProcessor(LogRecordProcessor):
->>>>>>> 037e9cb1
     """This is an implementation of LogRecordProcessor which creates batches of
     received logs in the export-friendly LogData representation and
     send to the configured LogExporter, as soon as they are emitted.
@@ -185,11 +177,7 @@
             max_queue_size, schedule_delay_millis, max_export_batch_size
         )
         # Initializes BatchProcessor
-<<<<<<< HEAD
-        super().__init__(
-=======
         self._batch_processor = BatchProcessor(
->>>>>>> 037e9cb1
             exporter,
             schedule_delay_millis,
             max_export_batch_size,
@@ -197,8 +185,6 @@
             max_queue_size,
             "Log",
         )
-<<<<<<< HEAD
-=======
 
     def emit(self, log_data: LogData) -> None:
         return self._batch_processor.emit(log_data)
@@ -208,7 +194,6 @@
 
     def force_flush(self, timeout_millis: Optional[int] = None):
         return self._batch_processor.force_flush(timeout_millis)
->>>>>>> 037e9cb1
 
     @staticmethod
     def _default_max_queue_size():
