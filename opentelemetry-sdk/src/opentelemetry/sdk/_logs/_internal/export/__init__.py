--- conflicted
+++ resolved
@@ -18,15 +18,8 @@
 import logging
 import sys
 from os import environ, linesep
-<<<<<<< HEAD
-from typing import (
-    IO,
-    Callable,
-    Sequence,
-)
-=======
 from typing import IO, Callable, Deque, Optional, Sequence
->>>>>>> e46db882
+
 
 from opentelemetry.context import (
     _SUPPRESS_INSTRUMENTATION_KEY,
@@ -145,14 +138,7 @@
         return True
 
 
-<<<<<<< HEAD
 class BatchLogRecordProcessor(BatchProcessor, LogRecordProcessor):
-=======
-_BSP_RESET_ONCE = Once()
-
-
-class BatchLogRecordProcessor(LogRecordProcessor):
->>>>>>> e46db882
     """This is an implementation of LogRecordProcessor which creates batches of
     received logs in the export-friendly LogData representation and
     send to the configured LogExporter, as soon as they are emitted.
@@ -165,12 +151,9 @@
     - :envvar:`OTEL_BLRP_MAX_EXPORT_BATCH_SIZE`
     - :envvar:`OTEL_BLRP_EXPORT_TIMEOUT`
 
-<<<<<<< HEAD
     All the logic for emitting logs, shutting down etc. resides in the BatchProcessor class.
     """
-=======
-    _queue: Deque[LogData]
->>>>>>> e46db882
+
 
     def __init__(
         self,
@@ -201,7 +184,6 @@
         BatchLogRecordProcessor._validate_arguments(
             max_queue_size, schedule_delay_millis, max_export_batch_size
         )
-<<<<<<< HEAD
         # Inititalizes BatchProcessor
         super().__init__(
             exporter,
@@ -211,129 +193,6 @@
             max_queue_size,
             "Log",
         )
-=======
-
-        self._exporter = exporter
-        self._max_queue_size = max_queue_size
-        self._schedule_delay = schedule_delay_millis / 1e3
-        self._max_export_batch_size = max_export_batch_size
-        # Not used. No way currently to pass timeout to export.
-        # TODO(https://github.com/open-telemetry/opentelemetry-python/issues/4555): figure out what this should do.
-        self._export_timeout_millis = export_timeout_millis
-        # Deque is thread safe.
-        self._queue = collections.deque([], max_queue_size)
-        self._worker_thread = threading.Thread(
-            name="OtelBatchLogRecordProcessor",
-            target=self.worker,
-            daemon=True,
-        )
-
-        self._shutdown = False
-        self._export_lock = threading.Lock()
-        self._worker_awaken = threading.Event()
-        self._worker_thread.start()
-        if hasattr(os, "register_at_fork"):
-            weak_reinit = weakref.WeakMethod(self._at_fork_reinit)
-            os.register_at_fork(after_in_child=lambda: weak_reinit()())  # pylint: disable=unnecessary-lambda
-        self._pid = os.getpid()
-
-    def _should_export_batch(
-        self, batch_strategy: BatchLogExportStrategy, num_iterations: int
-    ) -> bool:
-        if not self._queue:
-            return False
-        # Always continue to export while queue length exceeds max batch size.
-        if len(self._queue) >= self._max_export_batch_size:
-            return True
-        if batch_strategy is BatchLogExportStrategy.EXPORT_ALL:
-            return True
-        if batch_strategy is BatchLogExportStrategy.EXPORT_AT_LEAST_ONE_BATCH:
-            return num_iterations == 0
-        return False
-
-    def _at_fork_reinit(self):
-        self._export_lock = threading.Lock()
-        self._worker_awaken = threading.Event()
-        self._queue.clear()
-        self._worker_thread = threading.Thread(
-            name="OtelBatchLogRecordProcessor",
-            target=self.worker,
-            daemon=True,
-        )
-        self._worker_thread.start()
-        self._pid = os.getpid()
-
-    def worker(self):
-        while not self._shutdown:
-            # Lots of strategies in the spec for setting next timeout.
-            # https://github.com/open-telemetry/opentelemetry-specification/blob/main/specification/trace/sdk.md#batching-processor.
-            # Shutdown will interrupt this sleep. Emit will interrupt this sleep only if the queue is bigger then threshold.
-            sleep_interrupted = self._worker_awaken.wait(self._schedule_delay)
-            if self._shutdown:
-                break
-            self._export(
-                BatchLogExportStrategy.EXPORT_WHILE_BATCH_EXCEEDS_THRESHOLD
-                if sleep_interrupted
-                else BatchLogExportStrategy.EXPORT_AT_LEAST_ONE_BATCH
-            )
-            self._worker_awaken.clear()
-        self._export(BatchLogExportStrategy.EXPORT_ALL)
-
-    def _export(self, batch_strategy: BatchLogExportStrategy) -> None:
-        with self._export_lock:
-            iteration = 0
-            # We could see concurrent export calls from worker and force_flush. We call _should_export_batch
-            # once the lock is obtained to see if we still need to make the requested export.
-            while self._should_export_batch(batch_strategy, iteration):
-                iteration += 1
-                token = attach(set_value(_SUPPRESS_INSTRUMENTATION_KEY, True))
-                try:
-                    self._exporter.export(
-                        [
-                            # Oldest records are at the back, so pop from there.
-                            self._queue.pop()
-                            for _ in range(
-                                min(
-                                    self._max_export_batch_size,
-                                    len(self._queue),
-                                )
-                            )
-                        ]
-                    )
-                except Exception:  # pylint: disable=broad-exception-caught
-                    _logger.exception("Exception while exporting logs.")
-                detach(token)
-
-    def emit(self, log_data: LogData) -> None:
-        if self._shutdown:
-            _logger.info("Shutdown called, ignoring log.")
-            return
-        if self._pid != os.getpid():
-            _BSP_RESET_ONCE.do_once(self._at_fork_reinit)
-
-        if len(self._queue) == self._max_queue_size:
-            _logger.warning("Queue full, dropping log.")
-        self._queue.appendleft(log_data)
-        if len(self._queue) >= self._max_export_batch_size:
-            self._worker_awaken.set()
-
-    def shutdown(self):
-        if self._shutdown:
-            return
-        # Prevents emit and force_flush from further calling export.
-        self._shutdown = True
-        # Interrupts sleep in the worker, if it's sleeping.
-        self._worker_awaken.set()
-        # Main worker loop should exit after one final export call with flush all strategy.
-        self._worker_thread.join()
-        self._exporter.shutdown()
-
-    def force_flush(self, timeout_millis: Optional[int] = None) -> bool:
-        if self._shutdown:
-            return
-        # Blocking call to export.
-        self._export(BatchLogExportStrategy.EXPORT_ALL)
->>>>>>> e46db882
 
     @staticmethod
     def _default_max_queue_size():
