[build-system]
requires = ["hatchling"]
build-backend = "hatchling.build"

[project]
name = "opentelemetry-sdk"
dynamic = ["version"]
description = "OpenTelemetry Python SDK"
readme = "README.rst"
license = "Apache-2.0"
requires-python = ">=3.9"
authors = [
  { name = "OpenTelemetry Authors", email = "cncf-opentelemetry-contributors@lists.cncf.io" },
]
classifiers = [
  "Development Status :: 5 - Production/Stable",
  "Framework :: OpenTelemetry",
  "Intended Audience :: Developers",
  "Programming Language :: Python",
  "Programming Language :: Python :: 3",
  "Programming Language :: Python :: 3.9",
  "Programming Language :: Python :: 3.10",
  "Programming Language :: Python :: 3.11",
  "Programming Language :: Python :: 3.12",
  "Programming Language :: Python :: 3.13",
  "Typing :: Typed",
]
dependencies = [
<<<<<<< HEAD
  "opentelemetry-api == 1.30.0",
  "opentelemetry-semantic-conventions == 0.51b0",
  "typing-extensions >= 3.7.4",
=======
  "opentelemetry-api == 1.36.0.dev",
  "opentelemetry-semantic-conventions == 0.57b0.dev",
  "typing-extensions >= 4.5.0",
>>>>>>> 14401e1d
]

[project.entry-points.opentelemetry_environment_variables]
sdk = "opentelemetry.sdk.environment_variables"

[project.entry-points.opentelemetry_id_generator]
random = "opentelemetry.sdk.trace.id_generator:RandomIdGenerator"

[project.entry-points.opentelemetry_traces_sampler]
always_on = "opentelemetry.sdk.trace.sampling:_AlwaysOn"
always_off = "opentelemetry.sdk.trace.sampling:_AlwaysOff"
parentbased_always_on = "opentelemetry.sdk.trace.sampling:_ParentBasedAlwaysOn"
parentbased_always_off = "opentelemetry.sdk.trace.sampling:_ParentBasedAlwaysOff"
traceidratio = "opentelemetry.sdk.trace.sampling:TraceIdRatioBased"
parentbased_traceidratio = "opentelemetry.sdk.trace.sampling:ParentBasedTraceIdRatio"

[project.entry-points.opentelemetry_logger_provider]
sdk_logger_provider = "opentelemetry.sdk._logs:LoggerProvider"

[project.entry-points.opentelemetry_logs_exporter]
console = "opentelemetry.sdk._logs.export:ConsoleLogExporter"

[project.entry-points.opentelemetry_meter_provider]
sdk_meter_provider = "opentelemetry.sdk.metrics:MeterProvider"

[project.entry-points.opentelemetry_metrics_exporter]
console = "opentelemetry.sdk.metrics.export:ConsoleMetricExporter"

[project.entry-points.opentelemetry_tracer_provider]
sdk_tracer_provider = "opentelemetry.sdk.trace:TracerProvider"

[project.entry-points.opentelemetry_traces_exporter]
console = "opentelemetry.sdk.trace.export:ConsoleSpanExporter"

[project.entry-points.opentelemetry_resource_detector]
otel = "opentelemetry.sdk.resources:OTELResourceDetector"
process = "opentelemetry.sdk.resources:ProcessResourceDetector"
os = "opentelemetry.sdk.resources:OsResourceDetector"
host = "opentelemetry.sdk.resources:_HostResourceDetector"

[project.urls]
Homepage = "https://github.com/open-telemetry/opentelemetry-python/tree/main/opentelemetry-sdk"
Repository = "https://github.com/open-telemetry/opentelemetry-python"

[tool.hatch.version]
path = "src/opentelemetry/sdk/version/__init__.py"

[tool.hatch.build.targets.sdist]
include = [
  "/src",
  "/tests",
]

[tool.hatch.build.targets.wheel]
packages = ["src/opentelemetry"]<|MERGE_RESOLUTION|>--- conflicted
+++ resolved
@@ -26,15 +26,9 @@
   "Typing :: Typed",
 ]
 dependencies = [
-<<<<<<< HEAD
-  "opentelemetry-api == 1.30.0",
-  "opentelemetry-semantic-conventions == 0.51b0",
-  "typing-extensions >= 3.7.4",
-=======
   "opentelemetry-api == 1.36.0.dev",
   "opentelemetry-semantic-conventions == 0.57b0.dev",
   "typing-extensions >= 4.5.0",
->>>>>>> 14401e1d
 ]
 
 [project.entry-points.opentelemetry_environment_variables]
